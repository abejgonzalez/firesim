# Build-time build recipe configuration for the FireSim Simulation Manager
# See https://docs.fires.im/en/stable/Advanced-Usage/Manager/Manager-Configuration-Files.html for documentation of all of these params.

# this file contains sections that describe hardware designs that /can/ be built.
# edit config_build.yaml to actually "turn on" a config to be built when you run
# buildafi

###########
# Schema:
###########
# <NAME>:
#    DESIGN: <>
#    TARGET_CONFIG: <>
#    PLATFORM_CONFIG: Config
#    deploy_triplet: null
#    post_build_hook: null
<<<<<<< HEAD
#    bit_builder_recipe:
#    # OPTIONAL: overrides for bit builder recipe
#    # Arg structure should be identical to the args given
#    # in the base_recipe.
#    #bit_builder_arg_overrides:
#    #  <ARG>: <OVERRIDE>
=======
#    # REQUIRED: TODO: Will move to "run platform" work
#    s3_bucket_name: firesim-AWSUSERNAME
#    metasim_customruntimeconfig: "path to custom runtime config for metasims"
>>>>>>> 4e17d7f7

# Quad-core, Rocket-based recipes
firesim_rocket_quadcore_nic_l2_llc4mb_ddr3:
    DESIGN: FireSim
    TARGET_CONFIG: WithNIC_DDR3FRFCFSLLC4MB_WithDefaultFireSimBridges_WithFireSimHighPerfConfigTweaks_chipyard.QuadRocketConfig
    PLATFORM_CONFIG: WithAutoILA_F90MHz_BaseF1Config
    deploy_triplet: null
    post_build_hook: null
<<<<<<< HEAD
    bit_builder_recipe: bit-builder-recipes/f1.yaml
=======
    s3_bucket_name: firesim-AWSUSERNAME
    metasim_customruntimeconfig: null
>>>>>>> 4e17d7f7

# NB: This has a faster host-clock frequency than the NIC-based design, because
# its uncore runs at half rate relative to the tile.
firesim_rocket_quadcore_no_nic_l2_llc4mb_ddr3:
    DESIGN: FireSim
    TARGET_CONFIG: DDR3FRFCFSLLC4MB_WithDefaultFireSimBridges_WithFireSimTestChipConfigTweaks_chipyard.QuadRocketConfig
    PLATFORM_CONFIG: WithAutoILA_F140MHz_BaseF1Config
    deploy_triplet: null
    post_build_hook: null
<<<<<<< HEAD
    bit_builder_recipe: bit-builder-recipes/f1.yaml
=======
    s3_bucket_name: firesim-AWSUSERNAME
    metasim_customruntimeconfig: null
>>>>>>> 4e17d7f7

# Single-core, BOOM-based recipes
firesim_boom_singlecore_nic_l2_llc4mb_ddr3:
    DESIGN: FireSim
    TARGET_CONFIG: WithNIC_DDR3FRFCFSLLC4MB_WithDefaultFireSimBridges_WithFireSimHighPerfConfigTweaks_chipyard.LargeBoomConfig
    PLATFORM_CONFIG: WithAutoILA_F65MHz_BaseF1Config
    deploy_triplet: null
    post_build_hook: null
<<<<<<< HEAD
    bit_builder_recipe: bit-builder-recipes/f1.yaml
=======
    s3_bucket_name: firesim-AWSUSERNAME
    metasim_customruntimeconfig: null
>>>>>>> 4e17d7f7

# NB: This has a faster host-clock frequency than the NIC-based design, because
# its uncore runs at half rate relative to the tile.
firesim_boom_singlecore_no_nic_l2_llc4mb_ddr3:
    DESIGN: FireSim
    TARGET_CONFIG: DDR3FRFCFSLLC4MB_WithDefaultFireSimBridges_WithFireSimTestChipConfigTweaks_chipyard.LargeBoomConfig
    PLATFORM_CONFIG: WithAutoILA_F65MHz_BaseF1Config
    deploy_triplet: null
    post_build_hook: null
<<<<<<< HEAD
    bit_builder_recipe: bit-builder-recipes/f1.yaml
=======
    s3_bucket_name: firesim-AWSUSERNAME
    metasim_customruntimeconfig: null
>>>>>>> 4e17d7f7

# Single-core, CVA6-based recipes
firesim_cva6_singlecore_no_nic_l2_llc4mb_ddr3:
    DESIGN: FireSim
    TARGET_CONFIG: DDR3FRFCFSLLC4MB_WithDefaultFireSimBridges_WithFireSimConfigTweaks_chipyard.CVA6Config
    PLATFORM_CONFIG: WithAutoILA_F90MHz_BaseF1Config
    deploy_triplet: null
    post_build_hook: null
<<<<<<< HEAD
    bit_builder_recipe: bit-builder-recipes/f1.yaml
=======
    s3_bucket_name: firesim-AWSUSERNAME
    metasim_customruntimeconfig: null
>>>>>>> 4e17d7f7

# Single-core, Rocket-based recipes with Gemmini
firesim_rocket_singlecore_gemmini_no_nic_l2_llc4mb_ddr3:
    DESIGN: FireSim
    TARGET_CONFIG: DDR3FRFCFSLLC4MB_WithDefaultFireSimBridges_WithFireSimConfigTweaks_chipyard.GemminiRocketConfig
    PLATFORM_CONFIG: WithAutoILA_F110MHz_BaseF1Config
    deploy_triplet: null
    post_build_hook: null
<<<<<<< HEAD
    bit_builder_recipe: bit-builder-recipes/f1.yaml
=======
    s3_bucket_name: firesim-AWSUSERNAME
    metasim_customruntimeconfig: null
>>>>>>> 4e17d7f7

# RAM Optimizations enabled by adding _MCRams PLATFORM_CONFIG string
firesim_boom_singlecore_no_nic_l2_llc4mb_ddr3_ramopts:
    DESIGN: FireSim
    TARGET_CONFIG: DDR3FRFCFSLLC4MB_WithDefaultFireSimBridges_WithFireSimTestChipConfigTweaks_chipyard.LargeBoomConfig
    PLATFORM_CONFIG: WithAutoILA_MCRams_F90MHz_BaseF1Config
    deploy_triplet: null
    post_build_hook: null
<<<<<<< HEAD
    bit_builder_recipe: bit-builder-recipes/f1.yaml
=======
    s3_bucket_name: firesim-AWSUSERNAME
    metasim_customruntimeconfig: null
>>>>>>> 4e17d7f7

# Supernode configurations -- multiple instances of an SoC in a single simulator
firesim_supernode_rocket_singlecore_nic_l2_lbp:
    DESIGN: FireSim
    TARGET_CONFIG: WithNIC_SupernodeFireSimRocketConfig
    PLATFORM_CONFIG: WithAutoILA_F85MHz_BaseF1Config
    deploy_triplet: null
    post_build_hook: null
<<<<<<< HEAD
    bit_builder_recipe: bit-builder-recipes/f1.yaml
=======
    s3_bucket_name: firesim-AWSUSERNAME
    metasim_customruntimeconfig: null
>>>>>>> 4e17d7f7

# MIDAS Examples -- BUILD SUPPORT ONLY; Can't launch driver correctly on run farm
midasexamples_gcd:
    TARGET_PROJECT: midasexamples
    DESIGN: GCD
    TARGET_CONFIG: NoConfig
    PLATFORM_CONFIG: DefaultF1Config
    deploy_triplet: null
    post_build_hook: null
<<<<<<< HEAD
    bit_builder_recipe: bit-builder-recipes/f1.yaml
=======
    s3_bucket_name: firesim-AWSUSERNAME
    metasim_customruntimeconfig: null
>>>>>>> 4e17d7f7
<|MERGE_RESOLUTION|>--- conflicted
+++ resolved
@@ -14,18 +14,13 @@
 #    PLATFORM_CONFIG: Config
 #    deploy_triplet: null
 #    post_build_hook: null
-<<<<<<< HEAD
+#    metasim_customruntimeconfig: "path to custom runtime config for metasims"
 #    bit_builder_recipe:
 #    # OPTIONAL: overrides for bit builder recipe
 #    # Arg structure should be identical to the args given
 #    # in the base_recipe.
 #    #bit_builder_arg_overrides:
 #    #  <ARG>: <OVERRIDE>
-=======
-#    # REQUIRED: TODO: Will move to "run platform" work
-#    s3_bucket_name: firesim-AWSUSERNAME
-#    metasim_customruntimeconfig: "path to custom runtime config for metasims"
->>>>>>> 4e17d7f7
 
 # Quad-core, Rocket-based recipes
 firesim_rocket_quadcore_nic_l2_llc4mb_ddr3:
@@ -34,12 +29,8 @@
     PLATFORM_CONFIG: WithAutoILA_F90MHz_BaseF1Config
     deploy_triplet: null
     post_build_hook: null
-<<<<<<< HEAD
+    metasim_customruntimeconfig: null
     bit_builder_recipe: bit-builder-recipes/f1.yaml
-=======
-    s3_bucket_name: firesim-AWSUSERNAME
-    metasim_customruntimeconfig: null
->>>>>>> 4e17d7f7
 
 # NB: This has a faster host-clock frequency than the NIC-based design, because
 # its uncore runs at half rate relative to the tile.
@@ -49,12 +40,8 @@
     PLATFORM_CONFIG: WithAutoILA_F140MHz_BaseF1Config
     deploy_triplet: null
     post_build_hook: null
-<<<<<<< HEAD
+    metasim_customruntimeconfig: null
     bit_builder_recipe: bit-builder-recipes/f1.yaml
-=======
-    s3_bucket_name: firesim-AWSUSERNAME
-    metasim_customruntimeconfig: null
->>>>>>> 4e17d7f7
 
 # Single-core, BOOM-based recipes
 firesim_boom_singlecore_nic_l2_llc4mb_ddr3:
@@ -63,12 +50,8 @@
     PLATFORM_CONFIG: WithAutoILA_F65MHz_BaseF1Config
     deploy_triplet: null
     post_build_hook: null
-<<<<<<< HEAD
+    metasim_customruntimeconfig: null
     bit_builder_recipe: bit-builder-recipes/f1.yaml
-=======
-    s3_bucket_name: firesim-AWSUSERNAME
-    metasim_customruntimeconfig: null
->>>>>>> 4e17d7f7
 
 # NB: This has a faster host-clock frequency than the NIC-based design, because
 # its uncore runs at half rate relative to the tile.
@@ -78,12 +61,8 @@
     PLATFORM_CONFIG: WithAutoILA_F65MHz_BaseF1Config
     deploy_triplet: null
     post_build_hook: null
-<<<<<<< HEAD
+    metasim_customruntimeconfig: null
     bit_builder_recipe: bit-builder-recipes/f1.yaml
-=======
-    s3_bucket_name: firesim-AWSUSERNAME
-    metasim_customruntimeconfig: null
->>>>>>> 4e17d7f7
 
 # Single-core, CVA6-based recipes
 firesim_cva6_singlecore_no_nic_l2_llc4mb_ddr3:
@@ -92,12 +71,8 @@
     PLATFORM_CONFIG: WithAutoILA_F90MHz_BaseF1Config
     deploy_triplet: null
     post_build_hook: null
-<<<<<<< HEAD
+    metasim_customruntimeconfig: null
     bit_builder_recipe: bit-builder-recipes/f1.yaml
-=======
-    s3_bucket_name: firesim-AWSUSERNAME
-    metasim_customruntimeconfig: null
->>>>>>> 4e17d7f7
 
 # Single-core, Rocket-based recipes with Gemmini
 firesim_rocket_singlecore_gemmini_no_nic_l2_llc4mb_ddr3:
@@ -106,12 +81,8 @@
     PLATFORM_CONFIG: WithAutoILA_F110MHz_BaseF1Config
     deploy_triplet: null
     post_build_hook: null
-<<<<<<< HEAD
+    metasim_customruntimeconfig: null
     bit_builder_recipe: bit-builder-recipes/f1.yaml
-=======
-    s3_bucket_name: firesim-AWSUSERNAME
-    metasim_customruntimeconfig: null
->>>>>>> 4e17d7f7
 
 # RAM Optimizations enabled by adding _MCRams PLATFORM_CONFIG string
 firesim_boom_singlecore_no_nic_l2_llc4mb_ddr3_ramopts:
@@ -120,12 +91,8 @@
     PLATFORM_CONFIG: WithAutoILA_MCRams_F90MHz_BaseF1Config
     deploy_triplet: null
     post_build_hook: null
-<<<<<<< HEAD
+    metasim_customruntimeconfig: null
     bit_builder_recipe: bit-builder-recipes/f1.yaml
-=======
-    s3_bucket_name: firesim-AWSUSERNAME
-    metasim_customruntimeconfig: null
->>>>>>> 4e17d7f7
 
 # Supernode configurations -- multiple instances of an SoC in a single simulator
 firesim_supernode_rocket_singlecore_nic_l2_lbp:
@@ -134,12 +101,8 @@
     PLATFORM_CONFIG: WithAutoILA_F85MHz_BaseF1Config
     deploy_triplet: null
     post_build_hook: null
-<<<<<<< HEAD
+    metasim_customruntimeconfig: null
     bit_builder_recipe: bit-builder-recipes/f1.yaml
-=======
-    s3_bucket_name: firesim-AWSUSERNAME
-    metasim_customruntimeconfig: null
->>>>>>> 4e17d7f7
 
 # MIDAS Examples -- BUILD SUPPORT ONLY; Can't launch driver correctly on run farm
 midasexamples_gcd:
@@ -149,9 +112,5 @@
     PLATFORM_CONFIG: DefaultF1Config
     deploy_triplet: null
     post_build_hook: null
-<<<<<<< HEAD
-    bit_builder_recipe: bit-builder-recipes/f1.yaml
-=======
-    s3_bucket_name: firesim-AWSUSERNAME
     metasim_customruntimeconfig: null
->>>>>>> 4e17d7f7
+    bit_builder_recipe: bit-builder-recipes/f1.yaml