# Build-time build recipe configuration for the FireSim Simulation Manager
# See https://docs.fires.im/en/stable/Advanced-Usage/Manager/Manager-Configuration-Files.html for documentation of all of these params.

# this file contains sections that describe hardware designs that /can/ be built.
# edit config_build.yaml to actually "turn on" a config to be built when you run
# buildafi

###########
# Schema:
###########
# <NAME>:
#    DESIGN: <>
#    TARGET_CONFIG: <>
#    PLATFORM_CONFIG: Config
<<<<<<< HEAD
#    post-build-hook: null
#    # OPTIONAL: FPGA platform builder class needed to build bitstream. If unspecified, default to "F1BitBuilder"
#    fpga-platform: F1BitBuilder
=======
#    deploy_triplet: null
#    post_build_hook: null
>>>>>>> 2f4dbc32
#    # REQUIRED: TODO: Will move to "run platform" work
#    s3_bucket_name: firesim-AWSUSERNAME

# Quad-core, Rocket-based recipes
firesim_rocket_quadcore_nic_l2_llc4mb_ddr3:
    DESIGN: FireSim
    TARGET_CONFIG: WithNIC_DDR3FRFCFSLLC4MB_WithDefaultFireSimBridges_WithFireSimHighPerfConfigTweaks_chipyard.QuadRocketConfig
    PLATFORM_CONFIG: WithAutoILA_F90MHz_BaseF1Config
    deploy_triplet: null
    post_build_hook: null
    s3_bucket_name: firesim-AWSUSERNAME

# NB: This has a faster host-clock frequency than the NIC-based design, because
# its uncore runs at half rate relative to the tile.
firesim_rocket_quadcore_no_nic_l2_llc4mb_ddr3:
    DESIGN: FireSim
    TARGET_CONFIG: DDR3FRFCFSLLC4MB_WithDefaultFireSimBridges_WithFireSimTestChipConfigTweaks_chipyard.QuadRocketConfig
    PLATFORM_CONFIG: WithAutoILA_F140MHz_BaseF1Config
    deploy_triplet: null
    post_build_hook: null
    s3_bucket_name: firesim-AWSUSERNAME

# Single-core, BOOM-based recipes
firesim_boom_singlecore_nic_l2_llc4mb_ddr3:
    DESIGN: FireSim
    TARGET_CONFIG: WithNIC_DDR3FRFCFSLLC4MB_WithDefaultFireSimBridges_WithFireSimHighPerfConfigTweaks_chipyard.LargeBoomConfig
    PLATFORM_CONFIG: WithAutoILA_F65MHz_BaseF1Config
    deploy_triplet: null
    post_build_hook: null
    s3_bucket_name: firesim-AWSUSERNAME

# NB: This has a faster host-clock frequency than the NIC-based design, because
# its uncore runs at half rate relative to the tile.
firesim_boom_singlecore_no_nic_l2_llc4mb_ddr3:
    DESIGN: FireSim
    TARGET_CONFIG: DDR3FRFCFSLLC4MB_WithDefaultFireSimBridges_WithFireSimTestChipConfigTweaks_chipyard.LargeBoomConfig
    PLATFORM_CONFIG: WithAutoILA_F65MHz_BaseF1Config
    deploy_triplet: null
    post_build_hook: null
    s3_bucket_name: firesim-AWSUSERNAME

# Single-core, CVA6-based recipes
firesim_cva6_singlecore_no_nic_l2_llc4mb_ddr3:
    DESIGN: FireSim
    TARGET_CONFIG: DDR3FRFCFSLLC4MB_WithDefaultFireSimBridges_WithFireSimConfigTweaks_chipyard.CVA6Config
    PLATFORM_CONFIG: WithAutoILA_F90MHz_BaseF1Config
    deploy_triplet: null
    post_build_hook: null
    s3_bucket_name: firesim-AWSUSERNAME

# Single-core, Rocket-based recipes with Gemmini
firesim_rocket_singlecore_gemmini_no_nic_l2_llc4mb_ddr3:
    DESIGN: FireSim
    TARGET_CONFIG: DDR3FRFCFSLLC4MB_WithDefaultFireSimBridges_WithFireSimConfigTweaks_chipyard.GemminiRocketConfig
    PLATFORM_CONFIG: WithAutoILA_F110MHz_BaseF1Config
    deploy_triplet: null
    post_build_hook: null
    s3_bucket_name: firesim-AWSUSERNAME

# RAM Optimizations enabled by adding _MCRams PLATFORM_CONFIG string
firesim_boom_singlecore_no_nic_l2_llc4mb_ddr3_ramopts:
    DESIGN: FireSim
    TARGET_CONFIG: DDR3FRFCFSLLC4MB_WithDefaultFireSimBridges_WithFireSimTestChipConfigTweaks_chipyard.LargeBoomConfig
    PLATFORM_CONFIG: WithAutoILA_MCRams_F90MHz_BaseF1Config
    deploy_triplet: null
    post_build_hook: null
    s3_bucket_name: firesim-AWSUSERNAME

# Supernode configurations -- multiple instances of an SoC in a single simulator
firesim_supernode_rocket_singlecore_nic_l2_lbp:
    DESIGN: FireSim
    TARGET_CONFIG: WithNIC_SupernodeFireSimRocketConfig
    PLATFORM_CONFIG: WithAutoILA_F85MHz_BaseF1Config
    deploy_triplet: null
    post_build_hook: null
    s3_bucket_name: firesim-AWSUSERNAME

# MIDAS Examples -- BUILD SUPPORT ONLY; Can't launch driver correctly on run farm
midasexamples_gcd:
    TARGET_PROJECT: midasexamples
    DESIGN: GCD
    TARGET_CONFIG: NoConfig
    PLATFORM_CONFIG: DefaultF1Config
    deploy_triplet: null
    post_build_hook: null
    s3_bucket_name: firesim-AWSUSERNAME<|MERGE_RESOLUTION|>--- conflicted
+++ resolved
@@ -12,14 +12,8 @@
 #    DESIGN: <>
 #    TARGET_CONFIG: <>
 #    PLATFORM_CONFIG: Config
-<<<<<<< HEAD
-#    post-build-hook: null
-#    # OPTIONAL: FPGA platform builder class needed to build bitstream. If unspecified, default to "F1BitBuilder"
-#    fpga-platform: F1BitBuilder
-=======
 #    deploy_triplet: null
 #    post_build_hook: null
->>>>>>> 2f4dbc32
 #    # REQUIRED: TODO: Will move to "run platform" work
 #    s3_bucket_name: firesim-AWSUSERNAME
 
