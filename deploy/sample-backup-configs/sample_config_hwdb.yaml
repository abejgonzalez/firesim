# Hardware config database for FireSim Simulation Manager
# See https://docs.fires.im/en/stable/Advanced-Usage/Manager/Manager-Configuration-Files.html for documentation of all of these params.

# Hardware configs represent a combination of an agfi, a deployquintuplet override
# (if needed), and a custom runtime config (if needed)

# The AGFIs provided below are public and available to all users.
# Only AGFIs for the latest release of FireSim are guaranteed to be available.
# If you are using an older version of FireSim, you will need to generate your
# own images.

# DOCREF START: Example HWDB Entry
firesim_boom_singlecore_nic_l2_llc4mb_ddr3:
    agfi: agfi-0ac731f61d3f31817
    deploy_quintuplet_override: null
    custom_runtime_config: null
# DOCREF END: Example HWDB Entry
firesim_boom_singlecore_no_nic_l2_llc4mb_ddr3:
    agfi: agfi-0a60b1241fe70aad8
    deploy_quintuplet_override: null
    custom_runtime_config: null
firesim_rocket_quadcore_nic_l2_llc4mb_ddr3:
    agfi: agfi-0c82dc422cf6408a9
    deploy_quintuplet_override: null
    custom_runtime_config: null
firesim_rocket_quadcore_no_nic_l2_llc4mb_ddr3:
    agfi: agfi-09a9331f468822063
    deploy_quintuplet_override: null
    custom_runtime_config: null
firesim_supernode_rocket_singlecore_nic_l2_lbp:
    agfi: agfi-074d5fb88949da9e3
    deploy_quintuplet_override: null
    custom_runtime_config: null
firesim_rocket_singlecore_no_nic_l2_lbp:
    agfi: agfi-0bd3e59a6291be8d8
    deploy_quintuplet_override: null
    custom_runtime_config: null
firesim_rocket_singlecore_sha3_nic_l2_llc4mb_ddr3:
    agfi: agfi-0a3aa8485fc964a28
    deploy_quintuplet_override: null
    custom_runtime_config: null
firesim_rocket_singlecore_sha3_no_nic_l2_llc4mb_ddr3:
    agfi: agfi-037fd4a1261e58c73
    deploy_quintuplet_override: null
    custom_runtime_config: null
firesim_rocket_singlecore_sha3_no_nic_l2_llc4mb_ddr3_printf:
    agfi: agfi-037978a7a54662358
    deploy_quintuplet_override: null
    custom_runtime_config: null
firesim_gemmini_printf_rocket_singlecore_no_nic:
    agfi: agfi-03d8cc99122d5fb41
    deploy_quintuplet_override: null
    custom_runtime_config: null
firesim_gemmini_rocket_singlecore_no_nic:
    agfi: agfi-09127fbc65317005a
    deploy_quintuplet_override: null
    custom_runtime_config: null
vitis_firesim_rocket_singlecore_no_nic:
    xclbin: https://firesim-ci-vitis-xclbins.s3.us-west-2.amazonaws.com/vitis_firesim_rocket_singlecore_no_nic_c12936.xclbin
    deploy_quintuplet_override: vitis-firesim-FireSim-FireSimRocketMMIOOnlyConfig-BaseVitisConfig
    custom_runtime_config: null
vitis_firesim_gemmini_rocket_singlecore_no_nic:
    xclbin: https://firesim-ci-vitis-xclbins.s3.us-west-2.amazonaws.com/vitis_firesim_gemmini_rocket_singlecore_no_nic_1ea5c4.xclbin
    deploy_quintuplet_override: vitis-firesim-FireSim-FireSimLeanGemminiRocketMMIOOnlyConfig-BaseVitisConfig
    custom_runtime_config: null
# DOCREF START: Xilinx Alveo HWDB Entries
<<<<<<< HEAD
alveou250_firesim_rocket_singlecore_no_nic:
    bit: REPLACE_THIS
    deploy_quintuplet_override: firesim-FireSim-FireSimRocketConfig-BaseXilinxAlveoConfig
    custom_runtime_config: null
alveou280_firesim_rocket_singlecore_no_nic:
    bit: REPLACE_THIS
    deploy_quintuplet_override: firesim-FireSim-FireSimRocketConfig-BaseXilinxAlveoConfig
    custom_runtime_config: null
=======
alveo_u250_firesim_rocket_singlecore_no_nic:
    bitstream_tar: REPLACE_THIS
    deploy_quintuplet_override: null
    custom_runtime_config: null
alveo_u280_firesim_rocket_singlecore_no_nic:
    bitstream_tar: REPLACE_THIS
    deploy_quintuplet_override: null
    custom_runtime_config: null
>>>>>>> 5fb2a23d
# DOCREF END: Xilinx Alveo HWDB Entries<|MERGE_RESOLUTION|>--- conflicted
+++ resolved
@@ -64,16 +64,6 @@
     deploy_quintuplet_override: vitis-firesim-FireSim-FireSimLeanGemminiRocketMMIOOnlyConfig-BaseVitisConfig
     custom_runtime_config: null
 # DOCREF START: Xilinx Alveo HWDB Entries
-<<<<<<< HEAD
-alveou250_firesim_rocket_singlecore_no_nic:
-    bit: REPLACE_THIS
-    deploy_quintuplet_override: firesim-FireSim-FireSimRocketConfig-BaseXilinxAlveoConfig
-    custom_runtime_config: null
-alveou280_firesim_rocket_singlecore_no_nic:
-    bit: REPLACE_THIS
-    deploy_quintuplet_override: firesim-FireSim-FireSimRocketConfig-BaseXilinxAlveoConfig
-    custom_runtime_config: null
-=======
 alveo_u250_firesim_rocket_singlecore_no_nic:
     bitstream_tar: REPLACE_THIS
     deploy_quintuplet_override: null
@@ -82,5 +72,4 @@
     bitstream_tar: REPLACE_THIS
     deploy_quintuplet_override: null
     custom_runtime_config: null
->>>>>>> 5fb2a23d
 # DOCREF END: Xilinx Alveo HWDB Entries