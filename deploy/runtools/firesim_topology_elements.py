--- conflicted
+++ resolved
@@ -1,10 +1,6 @@
 """ Node types necessary to construct a FireSimTopology. """
 
-<<<<<<< HEAD
-from __future__ import annotations
-=======
 from __future__ import  annotations
->>>>>>> 38bb4cc1
 
 import logging
 import abc
@@ -18,11 +14,7 @@
 from typing import Optional, List, Tuple, Sequence, Union, TYPE_CHECKING
 if TYPE_CHECKING:
     from runtools.workload import JobConfig
-<<<<<<< HEAD
     from runtools.run_farm_instances import Inst, EC2Inst
-=======
-    from runtools.run_farm import EC2Inst
->>>>>>> 38bb4cc1
     from runtools.runtime_config import RuntimeHWConfig
     from runtools.utils import MacAddress
 
@@ -90,11 +82,7 @@
     def link_hostserver_ip(self) -> str:
         """ Get the IP address used for this Link. This should only be called for
         links implemented with SocketPorts. """
-<<<<<<< HEAD
         return self.get_uplink_side().get_host_instance().get_ip()
-=======
-        return self.get_uplink_side().get_host_instance().get_private_ip()
->>>>>>> 38bb4cc1
 
     def link_crosses_hosts(self) -> bool:
         """ Return True if the user has mapped the two endpoints of this link to
@@ -129,11 +117,7 @@
     downlinks: List[FireSimLink]
     downlinkmacs: List[MacAddress]
     uplinks: List[FireSimLink]
-<<<<<<< HEAD
     host_instance: Optional[Inst]
-=======
-    host_instance: Optional[EC2Inst]
->>>>>>> 38bb4cc1
 
     def __init__(self) -> None:
         self.downlinks = []
@@ -173,17 +157,10 @@
     def has_assigned_host_instance(self) -> bool:
         return self.host_instance is not None
 
-<<<<<<< HEAD
     def assign_host_instance(self, host_instance_run_farm_object: Inst) -> None:
         self.host_instance = host_instance_run_farm_object
 
     def get_host_instance(self) -> Inst:
-=======
-    def assign_host_instance(self, host_instance_run_farm_object: EC2Inst) -> None:
-        self.host_instance = host_instance_run_farm_object
-
-    def get_host_instance(self) -> EC2Inst:
->>>>>>> 38bb4cc1
         assert self.host_instance is not None
         return self.host_instance
 
@@ -270,13 +247,9 @@
         result_list = []
         for rootfsname in rootfses_list:
             if rootfsname is not None and rootfsname.endswith(".qcow2"):
-<<<<<<< HEAD
                 host_inst = self.get_host_instance()
                 assert isinstance(host_inst, EC2Inst)
                 allocd_device = host_inst.nbd_tracker.get_nbd_for_imagename(rootfsname)
-=======
-                allocd_device = self.get_host_instance().nbd_tracker.get_nbd_for_imagename(rootfsname)
->>>>>>> 38bb4cc1
 
                 # connect the /dev/nbdX device to the rootfs
                 run("""sudo qemu-nbd -c {devname} {rootfs}""".format(devname=allocd_device, rootfs=rootfsname))
@@ -290,13 +263,9 @@
         rootfses_list = [self.get_rootfs_name()]
         for rootfsname in rootfses_list:
             if rootfsname is not None and rootfsname.endswith(".qcow2"):
-<<<<<<< HEAD
                 host_inst = self.get_host_instance()
                 assert isinstance(host_inst, EC2Inst)
                 allocd_device = host_inst.nbd_tracker.get_nbd_for_imagename(rootfsname)
-=======
-                allocd_device = self.get_host_instance().nbd_tracker.get_nbd_for_imagename(rootfsname)
->>>>>>> 38bb4cc1
 
 
     def diagramstr(self) -> str:
@@ -423,12 +392,7 @@
         """ return the command to kill the simulation. assumes it will be
         called in a directory where its required_files are already located.
         """
-<<<<<<< HEAD
         return self.get_resolved_server_hardware_config().get_kill_simulation_command()
-=======
-        assert self.server_hardware_config is not None and isinstance(self.server_hardware_config, RuntimeHWConfig)
-        return self.server_hardware_config.get_kill_simulation_command()
->>>>>>> 38bb4cc1
 
     def get_required_files_local_paths(self) -> List[Tuple[str, str]]:
         """ Return local paths of all stuff needed to run this simulation as
@@ -440,23 +404,12 @@
             self_rootfs_name = self.get_rootfs_name()
             assert self_rootfs_name is not None
             all_paths.append((job_rootfs_path, self_rootfs_name))
-<<<<<<< HEAD
 
         all_paths.append((self.get_job().bootbinary_path(), self.get_bootbin_name()))
 
         driver_path = self.get_resolved_server_hardware_config().get_local_driver_path()
         all_paths.append((driver_path, ''))
         all_paths.append((self.get_resolved_server_hardware_config().get_local_runtime_conf_path(), ''))
-=======
-
-        all_paths.append((self.get_job().bootbinary_path(), self.get_bootbin_name()))
-
-        assert self.server_hardware_config is not None and isinstance(self.server_hardware_config, RuntimeHWConfig)
-
-        driver_path = self.server_hardware_config.get_local_driver_path()
-        all_paths.append((driver_path, ''))
-        all_paths.append((self.server_hardware_config.get_local_runtime_conf_path(), ''))
->>>>>>> 38bb4cc1
 
         # shared libraries
         all_paths += get_local_shared_libraries(driver_path)
@@ -466,12 +419,7 @@
 
     def get_agfi(self) -> str:
         """ Return the AGFI that should be flashed. """
-<<<<<<< HEAD
         return self.get_resolved_server_hardware_config().agfi
-=======
-        assert self.server_hardware_config is not None and isinstance(self.server_hardware_config, RuntimeHWConfig)
-        return self.server_hardware_config.agfi
->>>>>>> 38bb4cc1
 
     def assign_job(self, job: JobConfig) -> None:
         """ Assign a job to this node. """
@@ -536,13 +484,9 @@
 
         for rootfsname in rootfses_list:
             if rootfsname is not None and rootfsname.endswith(".qcow2"):
-<<<<<<< HEAD
                 host_inst = self.get_host_instance()
                 assert isinstance(host_inst, EC2Inst)
                 allocd_device = host_inst.nbd_tracker.get_nbd_for_imagename(rootfsname)
-=======
-                allocd_device = self.get_host_instance().nbd_tracker.get_nbd_for_imagename(rootfsname)
->>>>>>> 38bb4cc1
 
 
 
@@ -639,17 +583,10 @@
 
             all_paths.append((sibling.get_job().bootbinary_path(),
                               sibling.get_bootbin_name()))
-<<<<<<< HEAD
 
         all_paths.append((self.get_job().bootbinary_path(),
                           self.get_bootbin_name()))
 
-=======
-
-        all_paths.append((self.get_job().bootbinary_path(),
-                          self.get_bootbin_name()))
-
->>>>>>> 38bb4cc1
         all_paths.append((hw_cfg.get_local_runtime_conf_path(), ''))
         return all_paths
 
