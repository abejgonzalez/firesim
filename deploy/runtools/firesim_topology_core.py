--- conflicted
+++ resolved
@@ -1,17 +1,10 @@
 """ These are the base components that make up a FireSim simulation target
 topology. """
 
-<<<<<<< HEAD
-from __future__ import  annotations
-
-from runtools.user_topology import UserTopologies
-from runtools.firesim_topology_elements import FireSimSwitchNode, FireSimServerNode, FireSimNode
-=======
 from __future__ import annotations
 
 from runtools.user_topology import UserTopologies
 from runtools.firesim_topology_elements import FireSimSwitchNode, FireSimServerNode
->>>>>>> a7f5d980
 
 from typing import List, Callable, Optional, Union, TYPE_CHECKING
 if TYPE_CHECKING:
