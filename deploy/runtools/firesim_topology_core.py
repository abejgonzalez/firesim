--- conflicted
+++ resolved
@@ -1,39 +1,20 @@
 """ These are the base components that make up a FireSim simulation target
 topology. """
 
-from __future__ import  annotations
+from __future__ import annotations
 
 from runtools.user_topology import UserTopologies
 
-<<<<<<< HEAD
-from typing import List, Callable
-=======
 from typing import List, Callable, Optional, Union, TYPE_CHECKING
 if TYPE_CHECKING:
     from runtools.firesim_topology_elements import FireSimSwitchNode, FireSimServerNode, FireSimNode
->>>>>>> f2887d39
 
 class FireSimTopology(UserTopologies):
     """ A FireSim Topology consists of a list of root FireSimNodes, which
     connect to other FireSimNodes.
 
     This is designed to model tree-like topologies."""
-    custom_mapper: Callable
 
-    def __init__(self, user_topology_name: str, no_net_num_nodes: int) -> None:
-        # This just constructs the user topology. an upper level pass manager
-        # will apply passes to it.
-
-        super().__init__(no_net_num_nodes)
-
-        # a topology can specify a custom target -> host mapping. if left as None,
-        # the default mapper is used, which handles no network and simple networked cases.
-        self.custom_mapper = None
-        config_func = getattr(self, user_topology_name)
-        config_func()
-
-<<<<<<< HEAD
-=======
     def __init__(self, user_topology_name: str, no_net_num_nodes: int) -> None:
         # This just constructs the user topology. an upper level pass manager
         # will apply passes to it.
@@ -45,7 +26,6 @@
         config_func = getattr(self, user_topology_name)
         config_func()
 
->>>>>>> f2887d39
     def get_dfs_order(self) -> List[FireSimNode]:
         """ Return all nodes in the topology in dfs order, as a list. """
         stack = list(self.roots)
