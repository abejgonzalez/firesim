--- conflicted
+++ resolved
@@ -15,14 +15,8 @@
 import warnings
 from cryptography.utils import CryptographyDeprecationWarning
 with warnings.catch_warnings():
-<<<<<<< HEAD
-    if date.today() < date(2022, 9, 15):
-        # get rid of deprecation warnings until 2022-09-15
-        # hopefully paramiko-ng bumps before then
-=======
     if date.today() < date(2023, 1, 1):
         # Temporarily wave CryptographyDeprecationWarning while we wait on a paramiko-ng release
->>>>>>> 43e3de6a
         warnings.filterwarnings('ignore', category=CryptographyDeprecationWarning)
     from fabric.api import local, hide, warn_only, env, execute, parallel # type: ignore
 
