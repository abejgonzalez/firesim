#!/usr/bin/env python3

from __future__ import annotations

import random
import logging
import os

from datetime import datetime, timedelta
from itertools import chain
import time
import sys
import json

import boto3
import botocore
from botocore import exceptions
from fabric.api import local, hide, settings  # type: ignore

# imports needed for python type checking
from typing import Any, Dict, Optional, List, Sequence, cast
from mypy_boto3_ec2.service_resource import Instance as EC2InstanceResource
from mypy_boto3_ec2.type_defs import FilterTypeDef
from mypy_boto3_s3.literals import BucketLocationConstraintType


if __name__ == "__main__":
    # setup basic config for logging
    logging.basicConfig()

    # use builtin.input because we aren't in a StreamLogger context
    from builtins import input as firesim_input
else:
    from util.io import firesim_input

rootLogger = logging.getLogger()


# this needs to be updated whenever the FPGA Dev AMI changes
# You can find this by going to the AMI tab under EC2 and searching for public images:
# https://console.aws.amazon.com/ec2/v2/home?region=us-east-1#Images:visibility=public-images;search=FPGA%20Developer;sort=name
# And whenever this changes, you also need to update deploy/tests/test_amis.json
# by running scripts/update_test_amis.py
# additionally, for normal use this assumes that the AMI used by the runhosts and manager instance match.
# in the case of CI (or launching instances from a non-EC2 instance), this defaults to the centos based AMI.
def get_f1_ami_name() -> str:
    cuser = os.environ["USER"]
    if cuser == "amzn":
        return "FPGA Developer AMI(AL2) - 1.11.3-62ddb7b2-2f1e-4c38-a111-9093dcb1656f"
    else:
        if cuser != "centos":
            print(
                "Unknown $USER (expected centos/amzn). Defaulting to the Centos AWS EC2 AMI."
            )
        return "FPGA Developer AMI - 1.12.2-40257ab5-6688-4c95-97d1-e251a40fd1fc"


def get_incremented_f1_ami_name(ami_name: str, increment: int) -> str:
    """For an ami_name of the format "STUFF - X.Y.Z-hash-stuff",
    return ami_name, but with Z incremented by increment for auto-bumping
    the AMI on hotfix releases."""
    base_name = get_f1_ami_name()
    split1 = base_name.split(" - ")
    prefix = split1[0] + " - "

    split2 = split1[1].split("-")
    suffix = "-" + "-".join(split2[1:])

    version_number = list(map(int, split2[0].split(".")))
    version_number[-1] += increment
    version_number_str = ".".join(map(str, version_number))
    return prefix + version_number_str + suffix


class MockBoto3Instance:
    """This is used for testing without actually launching instances."""

    # don't use 0 unless you want stuff copied to your own instance.
    base_ip: int = 1
    ip_addr_int: int
    private_ip_address: str

    def __init__(self) -> None:
        self.ip_addr_int = MockBoto3Instance.base_ip
        MockBoto3Instance.base_ip += 1
        self.private_ip_address = ".".join(
            [str((self.ip_addr_int >> (8 * x)) & 0xFF) for x in [3, 2, 1, 0]]
        )


def depaginated_boto_query(client, operation, operation_params, return_key):
    paginator = client.get_paginator(operation)
    page_iterator = paginator.paginate(**operation_params)
    return_values_all = []
    for page in page_iterator:
        return_values_all += page[return_key]
    return return_values_all


def valid_aws_configure_creds() -> bool:
    """See if aws configure has been run. Returns False if aws configure
    needs to be run, else True.

    This DOES NOT perform any deeper validation.
    """
    import botocore.session

    session = botocore.session.get_session()
    creds = session.get_credentials()
    if creds is None:
        return False
    if session.get_credentials().access_key == "":
        return False
    if session.get_credentials().secret_key == "":
        return False
    if session.get_config_variable("region") == "":
        return False
    return True


def get_localhost_instance_info(url_ext: str) -> Optional[str]:
    """Obtain latest instance info from instance metadata service. See
    https://docs.aws.amazon.com/AWSEC2/latest/UserGuide/ec2-instance-metadata.html
    for more info on what can be accessed.

    Args:
        url_ext: Part of URL after 169.254.169.254/latest/

    Returns:
        Data obtained in string form or None
    """
    res = None
    # This takes multiple minutes without a timeout from the CI container. In
    # practice it should resolve nearly instantly on an initialized EC2 instance.
    curl_connection_timeout = 10
<<<<<<< HEAD
    with settings(ok_ret_codes=[0,7,28]), hide('everything'):
        res = local(f"curl -s --connect-timeout {curl_connection_timeout} http://169.254.169.254/latest/{url_ext}", capture=True)
=======
    with settings(ok_ret_codes=[0, 28]), hide("everything"):
        res = local(
            f"curl -s --connect-timeout {curl_connection_timeout} http://169.254.169.254/latest/{url_ext}",
            capture=True,
        )
>>>>>>> 141bff73
        rootLogger.debug(res.stdout)
        rootLogger.debug(res.stderr)

    if res.return_code == 0:
        rootLogger.debug("AWS Host Detected")
        return res.stdout
    else:
        rootLogger.debug("Non-AWS Host Detected")
        return None


def get_localhost_instance_id() -> Optional[str]:
    """Get current manager instance id, if applicable.

    Returns:
        A ``str`` of the instance id or ``None``
    """

    return get_localhost_instance_info("meta-data/instance-id")


def get_localhost_instance_tags() -> Dict[str, Any]:
    """Get current manager tags.

    Returns:
        A ``dict`` of tags (name -> value). Empty if no tags found or can't access the inst id.
    """
    instanceid = get_localhost_instance_id()
    rootLogger.debug(instanceid)

    resptags: Dict[str, Any] = {}

    if instanceid:
        # Look up this instance's ID, if we do not have permission to describe tags, use the default dictionary
        client = boto3.client("ec2")
        try:
            operation_params = {
                "Filters": [
                    {
                        "Name": "resource-id",
                        "Values": [
                            instanceid,
                        ],
                    },
                ]
            }
            resp_pairs = depaginated_boto_query(
                client, "describe_tags", operation_params, "Tags"
            )
        except client.exceptions.ClientError:
            return resptags

        for pair in resp_pairs:
            resptags[pair["Key"]] = pair["Value"]
        rootLogger.debug(resptags)

    return resptags


def aws_resource_names() -> Dict[str, Any]:
    """Get names for various aws resources the manager relies on. For example:
    vpcname, securitygroupname, keyname, etc.

    Regular users are instructed to hardcode many of these to firesim.

    Other users may have special settings pre-determined for them (e.g.
    tutorial users. This function produces the correct dict by looking up
    tags applied to the manager instance.

    Returns dict with at least:
        'vpcname', 'securitygroupname', 'keyname', 's3bucketname', 'snsname',
        'runfarmprefix', 'buildfarmprefix'.

    Note that these tags are NOT used to enforce the usage of these resources,
    rather just to configure the manager. Enforcement is done in IAM
    policies where necessary."""

    base_dict = {
        "tutorial_mode": False,
        # regular users are instructed to create these in the setup instructions
        "vpcname": "firesim",
        "securitygroupname": "for-farms-only-firesim",
        "securitygroupname-manager": "firesim",
        # regular users are instructed to create a key named `firesim` in the wiki
        "keyname": "firesim",
        "s3bucketname": None,
        "snsname": "FireSim",
        "runfarmprefix": None,
        "buildfarmprefix": None,
    }

    resptags = get_localhost_instance_tags()
    if resptags:
        in_tutorial_mode = "firesim-tutorial-username" in resptags.keys()
        if not in_tutorial_mode:
            return base_dict

        # at this point, assume we are in tutorial mode and get all tags we need
        base_dict["tutorial_mode"] = True
        base_dict["vpcname"] = resptags["firesim-tutorial-username"]
        base_dict["securitygroupname"] = resptags["firesim-tutorial-username"]
        base_dict["securitygroupname-manager"] = (
            resptags["firesim-tutorial-username"] + "-manager"
        )
        base_dict["keyname"] = resptags["firesim-tutorial-username"]
        base_dict["s3bucketname"] = resptags["firesim-tutorial-username"]
        base_dict["snsname"] = resptags["firesim-tutorial-username"]
        base_dict["runfarmprefix"] = resptags["firesim-tutorial-username"]
        base_dict["buildfarmprefix"] = resptags["firesim-tutorial-username"]

    return base_dict


def farm_security_group_setup() -> None:
    """Create the security group for build/run farm instances, if it doesn't
    already exist."""

    aws_resource_names_dict = aws_resource_names()
    securitygroupname = aws_resource_names_dict["securitygroupname"]
    vpcname = aws_resource_names_dict["vpcname"]

    ec2 = boto3.resource("ec2")
    client = boto3.client("ec2")

    operation_params = {
        "Filters": [{"Name": "group-name", "Values": [securitygroupname]}]
    }
    firesimsecuritygroup = depaginated_boto_query(
        client, "describe_security_groups", operation_params, "SecurityGroups"
    )

    if len(firesimsecuritygroup) > 1:
        rootLogger.critical(
            f"Too many security groups named {securitygroupname}. Exiting."
        )
        assert False
    elif len(firesimsecuritygroup) == 1:
        rootLogger.debug(
            f"Security group {securitygroupname} already exists. Skipping setup."
        )
        return

    # at this point, we do not have the required security group, so create it
    rootLogger.info(
        f"The {securitygroupname} security group does not exist. Creating it for you."
    )

    vpcfilter: Sequence[FilterTypeDef] = [{"Name": "tag:Name", "Values": [vpcname]}]
    # docs show 'NextToken' / 'MaxResults' which suggests pagination, but
    # the boto3 source says collections handle pagination automatically,
    # so assume this is fine
    # https://github.com/boto/boto3/blob/1.20.21/boto3/resources/collection.py#L32
    firesimvpc = list(ec2.vpcs.filter(Filters=vpcfilter))[0]

    sec_group = ec2.create_security_group(
        GroupName=securitygroupname,
        Description="Do not use for FireSim Manager instances. For FireSim build and run farms only.",
        VpcId=firesimvpc.id,
    )

    # this security group will allow ingress ONLY from the firesim VPC, i.e.
    # managers and other build/run farm instances
    allowed_cidr = "192.168.0.0/16"

    sec_group.authorize_ingress(
        IpPermissions=[
            {
                "PrefixListIds": [],
                "FromPort": 60000,
                "IpRanges": [{"Description": "mosh", "CidrIp": allowed_cidr}],
                "ToPort": 61000,
                "IpProtocol": "udp",
                "UserIdGroupPairs": [],
                "Ipv6Ranges": [],
            },
            {
                "PrefixListIds": [],
                "FromPort": 22,
                "IpRanges": [{"CidrIp": allowed_cidr}],
                "ToPort": 22,
                "IpProtocol": "tcp",
                "UserIdGroupPairs": [],
                "Ipv6Ranges": [],
            },
            {
                "PrefixListIds": [],
                "FromPort": 10000,
                "IpRanges": [
                    {"Description": "firesim network model", "CidrIp": allowed_cidr}
                ],
                "ToPort": 11000,
                "IpProtocol": "tcp",
                "UserIdGroupPairs": [],
                "Ipv6Ranges": [],
            },
            {
                "PrefixListIds": [],
                "FromPort": 3389,
                "IpRanges": [{"Description": "remote desktop", "CidrIp": allowed_cidr}],
                "ToPort": 3389,
                "IpProtocol": "tcp",
                "UserIdGroupPairs": [],
                "Ipv6Ranges": [],
            },
            {
                "PrefixListIds": [],
                "FromPort": 8443,
                "IpRanges": [
                    {"Description": "nice dcv (ipv4)", "CidrIp": allowed_cidr}
                ],
                "ToPort": 8443,
                "IpProtocol": "tcp",
                "UserIdGroupPairs": [],
                "Ipv6Ranges": [],
            },
        ]
    )

    rootLogger.info(
        f"The {securitygroupname} security group has been successfully created!"
    )


def awsinit() -> None:
    """Setup AWS FireSim manager components."""

    valid_creds = valid_aws_configure_creds()
    while not valid_creds:
        # only run aws configure if we cannot already find valid creds
        # this loops calling valid_aws_configure_creds until
        rootLogger.info(
            "Running aws configure. You must specify your AWS account info here to use the FireSim Manager."
        )
        local("aws configure")

        # check again
        valid_creds = valid_aws_configure_creds()
        if not valid_creds:
            rootLogger.info("Invalid AWS credentials. Try again.")

    farm_security_group_setup()

    useremail = firesim_input(
        "If you are a new user, supply your email address [abc@xyz.abc] for email notifications (leave blank if you do not want email notifications): "
    )
    if useremail != "":
        subscribe_to_firesim_topic(useremail)
    else:
        rootLogger.info(
            "You did not supply an email address. No notifications will be sent."
        )


# AMIs are region specific
def get_f1_ami_id() -> str:
    """Get the AWS F1 Developer AMI by looking up the image name -- should be region independent."""
    client = boto3.client("ec2")
    # Try up to MAX_ATTEMPTS additional hotfix versions of an AMI if the
    # initial one fails.
    MAX_ATTEMPTS = 10
    for increment in range(MAX_ATTEMPTS):
        ami_search_name = get_incremented_f1_ami_name(get_f1_ami_name(), increment)
        if increment > 0:
            rootLogger.warning(
                f"AMI {get_f1_ami_name()} not found. Trying: {ami_search_name}."
            )
        response = client.describe_images(
            Filters=[{"Name": "name", "Values": [ami_search_name]}]
        )
        if len(response["Images"]) >= 1:
            if increment > 0:
                rootLogger.warning(
                    f"AMI {get_f1_ami_name()} not found. Successfully found: {ami_search_name}."
                )
            break
    assert len(response["Images"]) == 1
    return response["Images"][0]["ImageId"]


def get_aws_userid() -> str:
    """Get the user's IAM ID to intelligently create a bucket name when doing awsinit().
    The previous method to do this was:

    client = boto3.client('iam')
    return client.get_user()['User']['UserId'].lower()

    But it seems that by default many accounts do not have permission to run this,
    so instead we get it from instance metadata.
    """
    info = get_localhost_instance_info("dynamic/instance-identity/document")
    if info is not None:
        return json.loads(info)["accountId"].lower()
    else:
        assert False, "Unable to obtain accountId from instance metadata"


def get_aws_region() -> str:
    """Get the user's current region to intelligently create a bucket name when doing awsinit()."""
    info = get_localhost_instance_info("dynamic/instance-identity/document")
    if info is not None:
        return json.loads(info)["region"].lower()
    else:
        assert False, "Unable to obtain region from instance metadata"


def construct_instance_market_options(
    instancemarket: str, spotinterruptionbehavior: str, spotmaxprice: str
) -> Dict[str, Any]:
    """construct the dictionary necessary to configure instance market selection
    (on-demand vs spot)
    See:
    https://boto3.readthedocs.io/en/latest/reference/services/ec2.html#EC2.ServiceResource.create_instances
    and
    https://docs.aws.amazon.com/AWSEC2/latest/APIReference/API_InstanceMarketOptionsRequest.html
    """
    instmarkoptions: Dict[str, Any] = dict()
    if instancemarket == "spot":
        instmarkoptions["MarketType"] = "spot"
        instmarkoptions["SpotOptions"] = dict()
        if spotmaxprice != "ondemand":
            # no value for MaxPrice means ondemand, so fill it in if spotmaxprice is not ondemand
            instmarkoptions["SpotOptions"]["MaxPrice"] = spotmaxprice
        if spotinterruptionbehavior != "terminate":
            # if you have special interruption behavior, we also need to make the instance persistent
            instmarkoptions["SpotOptions"][
                "InstanceInterruptionBehavior"
            ] = spotinterruptionbehavior
            instmarkoptions["SpotOptions"]["SpotInstanceType"] = "persistent"
        return instmarkoptions
    elif instancemarket == "ondemand":
        # empty dict = on demand
        return instmarkoptions
    else:
        assert False, "INVALID INSTANCE MARKET TYPE."


def launch_instances(
    instancetype: str,
    count: int,
    instancemarket: str,
    spotinterruptionbehavior: str,
    spotmaxprice: str,
    blockdevices: Optional[List[Dict[str, Any]]] = None,
    tags: Optional[Dict[str, Any]] = None,
    randomsubnet: bool = False,
    user_data_file: Optional[str] = None,
    timeout: timedelta = timedelta(),
    always_expand: bool = True,
    ami_id: Optional[str] = None,
    use_manager_security_group: bool = False,
) -> List[EC2InstanceResource]:
    """Launch `count` instances of type `instancetype`

    Using `instancemarket`, `spotinterruptionbehavior` and `spotmaxprice` to define instance market conditions
    (see also: construct_market_conditions)

    This will launch instances in avail zone 0, then once capacity runs out, zone 1, then zone 2, etc.
    The ordering of availablility zones can be randomized by passing`randomsubnet=True`

    Args:
        instancetype: String acceptable by `boto3.ec2.create_instances()` `InstanceType` parameter
        count: The number of instances to launch
        instancemarket
        spotinterruptionbehavior
        spotmaxprice
        blockdevices
        tags: dict of tag names to string values
        randomsubnet: If true, subnets will be chosen randomly instead of starting from 0 and proceeding incrementally.
        user_data_file: Path to readable file.  Contents of file are passed as `UserData` to AWS
        timeout: `timedelta` object representing how long we should continue to try asking for instances
        always_expand: When true, create `count` instances, regardless of whether any already exist. When False, only
            create instances until there are `count` total instances that match `tags` and `instancetype`
            If `tags` are not passed, `always_expand` must be `True` or `ValueError` is thrown.
        ami_id: Override AMI ID to use for launching instances. `None` results in the default AMI ID specified by
            `awstools.get_f1_ami_id()`.
        use_manager_security_group: Use the manager security group instead of the run/build farm security group.

    Returns:
        List of instance resources.  If `always_expand` is True, this list contains only the instances created in this
        call. When `always_expand` is False, it contains all instances matching `tags` whether created in this call or not
    """

    if tags is None and not always_expand:
        raise ValueError("always_expand=False requires tags to be given")

    aws_resource_names_dict = aws_resource_names()
    keyname = aws_resource_names_dict["keyname"]
    securitygroupname = aws_resource_names_dict["securitygroupname"]
    if use_manager_security_group:
        securitygroupname = aws_resource_names_dict["securitygroupname-manager"]
    vpcname = aws_resource_names_dict["vpcname"]

    ec2 = boto3.resource("ec2")
    client = boto3.client("ec2")

    vpcfilter: Sequence[FilterTypeDef] = [{"Name": "tag:Name", "Values": [vpcname]}]
    # docs show 'NextToken' / 'MaxResults' which suggests pagination, but
    # the boto3 source says collections handle pagination automatically,
    # so assume this is fine
    # https://github.com/boto/boto3/blob/1.20.21/boto3/resources/collection.py#L32
    firesimvpc = list(ec2.vpcs.filter(Filters=vpcfilter))
    subnets = list(firesimvpc[0].subnets.filter())
    if randomsubnet:
        random.shuffle(subnets)

    operation_params = {
        "Filters": [{"Name": "group-name", "Values": [securitygroupname]}]
    }
    firesimsecuritygroup = depaginated_boto_query(
        client, "describe_security_groups", operation_params, "SecurityGroups"
    )[0]["GroupId"]

    marketconfig = construct_instance_market_options(
        instancemarket, spotinterruptionbehavior, spotmaxprice
    )

    f1_image_id = ami_id if ami_id else get_f1_ami_id()

    if not blockdevices:
        blockdevices = []

    # starting with the first subnet, keep trying until you get the instances you need
    startsubnet = 0

    if tags and not always_expand:
        instances = instances_sorted_by_avail_ip(
            get_instances_by_tag_type(tags, instancetype)
        )
    else:
        instances = []

    if len(instances):
        rootLogger.info(
            "Already have {} of {} {} instances.".format(
                len(instances), count, instancetype
            )
        )
        if len(instances) < count:
            rootLogger.info(
                "Launching remaining {} {} instances".format(
                    count - len(instances), instancetype
                )
            )

    first_subnet_wraparound = None

    while len(instances) < count:
        chosensubnet = subnets[startsubnet].subnet_id
        try:
            instance_args = {
                "ImageId": f1_image_id,
                "EbsOptimized": True,
                "BlockDeviceMappings": (
                    blockdevices
                    + [
                        {
                            "DeviceName": "/dev/sdb",
                            "NoDevice": "",
                        },
                    ]
                ),
                "InstanceType": instancetype,
                "MinCount": 1,
                "MaxCount": 1,
                "NetworkInterfaces": [
                    {
                        "SubnetId": chosensubnet,
                        "DeviceIndex": 0,
                        "AssociatePublicIpAddress": True,
                        "Groups": [firesimsecuritygroup],
                    }
                ],
                "KeyName": keyname,
                "TagSpecifications": (
                    []
                    if tags is None
                    else [
                        {
                            "ResourceType": "instance",
                            "Tags": [{"Key": k, "Value": v} for k, v in tags.items()],
                        },
                    ]
                ),
                "InstanceMarketOptions": marketconfig,
            }
            if user_data_file:
                with open(user_data_file, "r") as f:
                    instance_args["UserData"] = "".join(f.readlines())

            instance = ec2.create_instances(**instance_args)
            instances += instance

        except client.exceptions.ClientError as e:
            rootLogger.debug(e)
            startsubnet += 1
            if startsubnet < len(subnets):
                rootLogger.debug(
                    "This probably means there was no more capacity in this availability zone. Trying the next one."
                )
            else:
                rootLogger.info(
                    "Tried all subnets, but there was insufficient capacity to launch your instances"
                )
                startsubnet = 0
                if first_subnet_wraparound is None:
                    # so that we are guaranteed that the default timeout of `timedelta()` aka timedelta(0)
                    # will cause timeout the very first time, we make the first_subnet_wraparound happen a bit in the
                    # past
                    first_subnet_wraparound = datetime.now() - timedelta(microseconds=1)

                time_elapsed = datetime.now() - first_subnet_wraparound
                rootLogger.info(
                    "have been trying for {} using timeout of {}".format(
                        time_elapsed, timeout
                    )
                )
                rootLogger.info(
                    """only {} of {} {} instances have been launched""".format(
                        len(instances), count, instancetype
                    )
                )
                if time_elapsed > timeout:
                    rootLogger.critical(
                        """Aborting! only the following {} instances were launched""".format(
                            len(instances)
                        )
                    )
                    rootLogger.critical(instances)
                    rootLogger.critical(
                        "To continue trying to allocate instances, you can rerun launchrunfarm"
                    )
                    sys.exit(1)
                else:
                    rootLogger.info("Will keep trying after sleeping for a bit...")
                    time.sleep(30)
                    rootLogger.info(
                        "Continuing to request remaining {}, {} instances".format(
                            count - len(instances), instancetype
                        )
                    )
    return instances


def run_block_device_dict() -> List[Dict[str, Any]]:
    return [
        {"DeviceName": "/dev/sda1", "Ebs": {"VolumeSize": 300, "VolumeType": "gp2"}}
    ]


def run_tag_dict() -> Dict[str, Any]:
    return {"fsimcluster": "defaultcluster"}


def run_filters_list_dict() -> List[Dict[str, Any]]:
    return [{"Name": "tag:fsimcluster", "Values": ["defaultcluster"]}]


def launch_run_instances(
    instancetype: str,
    count: int,
    fsimclustertag: str,
    instancemarket: str,
    spotinterruptionbehavior: str,
    spotmaxprice: str,
    timeout: timedelta,
    always_expand: bool,
) -> List[EC2InstanceResource]:
    return launch_instances(
        instancetype,
        count,
        instancemarket,
        spotinterruptionbehavior,
        spotmaxprice,
        timeout=timeout,
        always_expand=always_expand,
        blockdevices=[
            {
                "DeviceName": "/dev/sda1",
                "Ebs": {
                    "VolumeSize": 300,  # TODO: make this configurable from .yaml?
                    "VolumeType": "gp2",
                },
            },
        ],
        tags={"fsimcluster": fsimclustertag},
    )


def get_instances_with_filter(
    filters: List[Dict[str, Any]],
    allowed_states: List[str] = [
        "pending",
        "running",
        "shutting-down",
        "stopping",
        "stopped",
    ],
) -> List[EC2InstanceResource]:
    """Produces a list of instances based on a set of provided filters"""
    ec2_client = boto3.client("ec2")
    operation_params = {
        "Filters": filters + [{"Name": "instance-state-name", "Values": allowed_states}]
    }
    instance_res = depaginated_boto_query(
        ec2_client, "describe_instances", operation_params, "Reservations"
    )

    instances = []
    # Collect all instances across all reservations
    if instance_res:
        for res in instance_res:
            if res["Instances"]:
                instances.extend(res["Instances"])
    return instances


def get_run_instances_by_tag_type(
    fsimclustertag: str, instancetype: str
) -> List[EC2InstanceResource]:
    """return list of instances that match fsimclustertag and instance type"""
    return get_instances_by_tag_type(
        tags={"fsimcluster": fsimclustertag}, instancetype=instancetype
    )


def get_instances_by_tag_type(
    tags: Dict[str, Any], instancetype: str
) -> List[EC2InstanceResource]:
    """return list of instances that match all tags and instance type"""
    res = boto3.resource("ec2")

    # see note above. collections automatically handle pagination
    filters = [
        {
            "Name": "instance-type",
            "Values": [
                instancetype,
            ],
        },
        {
            "Name": "instance-state-name",
            "Values": [
                "running",
            ],
        },
    ] + [
        {
            "Name": f"tag:{k}",
            "Values": [
                v,
            ],
        }
        for k, v in tags.items()
    ]
    instances = res.instances.filter(Filters=filters)  # type: ignore
    return list(instances)


def get_private_ips_for_instances(instances: List[EC2InstanceResource]) -> List[str]:
    """ " Take list of instances (as returned by create_instances), return private IPs."""
    return [instance.private_ip_address for instance in instances]


def get_instance_ids_for_instances(instances: List[EC2InstanceResource]) -> List[str]:
    """ " Take list of instances (as returned by create_instances), return instance ids."""
    return [instance.id for instance in instances]


def instances_sorted_by_avail_ip(
    instances: List[EC2InstanceResource],
) -> List[EC2InstanceResource]:
    """This returns a list of instance objects, first sorted by their private ip,
    then sorted by availability zone."""
    ips = get_private_ips_for_instances(instances)
    ips_to_instances = zip(ips, instances)
    insts = sorted(ips_to_instances, key=lambda x: x[0])
    ip_sorted_insts = [x[1] for x in insts]
    return sorted(ip_sorted_insts, key=lambda x: x.placement["AvailabilityZone"])


def instance_privateip_lookup_table(
    instances: List[EC2InstanceResource],
) -> Dict[str, EC2InstanceResource]:
    """Given a list of instances, construct a lookup table that goes from
    privateip -> instance obj"""
    ips = get_private_ips_for_instances(instances)
    ips_to_instances = zip(ips, instances)
    return {ip: instance for (ip, instance) in ips_to_instances}


def wait_on_instance_launches(
    instances: List[EC2InstanceResource], message: str = ""
) -> None:
    """Take a list of instances (as returned by create_instances), wait until
    instance is running."""
    rootLogger.info(
        "Waiting for instance boots: " + str(len(instances)) + " " + message
    )
    for instance in instances:
        instance.wait_until_running()
        rootLogger.info(str(instance.id) + " booted!")


def terminate_instances(instanceids: List[str], dryrun: bool = True) -> None:
    """Terminate instances when given a list of instance ids.  for safety,
    this supplies dryrun=True by default."""
    client = boto3.client("ec2")
    response = client.describe_instances(
        InstanceIds=instanceids,
        # Get only pending (0), running (16), stopping (64) or stopped (80) instances
        Filters=[{"Name": "instance-state-code", "Values": ["0", "16", "64", "80"]}],
    )
    runninginstanceids = [
        i["InstanceId"]
        for i in chain(
            *chain(
                [reservation["Instances"] for reservation in response["Reservations"]]
            )
        )
    ]
    if runninginstanceids:
        client.terminate_instances(InstanceIds=runninginstanceids, DryRun=dryrun)


def auto_create_bucket(userbucketname: str) -> None:
    """Check if the user-specified s3 bucket is available.
    If we get a NoSuchBucket exception, create the bucket for the user.
    If we get any other exception, exit.
    If we get no exception, assume the bucket exists and the user has already
    set it up correctly.
    """
    s3cli = boto3.client("s3")
    try:
        s3cli.head_bucket(Bucket=userbucketname)
    except s3cli.exceptions.ClientError as exc:
        if "Forbidden" in repr(exc):
            rootLogger.critical(
                f"You tried to access a bucket {userbucketname} that is Forbidden. This probably means that someone else has taken the name already."
            )
            rootLogger.critical("The full exception is printed below:")
            rootLogger.critical(
                "____________________________________________________________"
            )
            rootLogger.critical(repr(exc))
            assert False

        elif "Not Found" in repr(exc):
            # create the bucket for the user and setup directory structure
            rootLogger.info("Creating s3 bucket for you named: " + userbucketname)
            my_session = boto3.session.Session()
            my_region: BucketLocationConstraintType
            my_region = my_session.region_name  # type: ignore

            # yes, this is unfortunately the correct way of handling this.
            # you cannot pass 'us-east-1' as a location constraint because
            # it is a special case default. See
            # https://github.com/boto/boto3/issues/125#issuecomment-225720089
            if my_region == "us-east-1":
                s3cli.create_bucket(Bucket=userbucketname)
            else:
                s3cli.create_bucket(
                    Bucket=userbucketname,
                    CreateBucketConfiguration={"LocationConstraint": my_region},
                )

            # now, setup directory structure
            resp = s3cli.put_object(Bucket=userbucketname, Body=b"", Key="dcp/")
            resp2 = s3cli.put_object(Bucket=userbucketname, Body=b"", Key="logs/")

        else:
            rootLogger.critical(
                "Unknown error creating bucket. Please report this issue on the FireSim Github repo."
            )
            rootLogger.critical("The full exception is printed below:")
            rootLogger.critical(
                "____________________________________________________________"
            )
            rootLogger.critical(repr(exc))
            assert False


def get_snsname_arn() -> Optional[str]:
    """If the Topic doesn't exist create it, send catch exceptions while creating. Or if it exists get arn"""
    client = boto3.client("sns")

    aws_resource_names_dict = aws_resource_names()
    snsname = aws_resource_names_dict["snsname"]

    response = None
    try:  # this will either create the topic, if it doesn't exist, or just get the arn
        response = client.create_topic(Name=snsname)
    except client.exceptions.ClientError as err:
        if "AuthorizationError" in repr(err):
            rootLogger.warning(
                'You don\'t have permissions to perform "Topic Creation ". Required to send you email notifications. Please contact your IT administrator'
            )
        else:
            rootLogger.warning(
                'Unknown exception is encountered while trying to perform "Topic Creation"'
            )
        rootLogger.warning(err)
        return None

    return response["TopicArn"]


def subscribe_to_firesim_topic(email: str) -> None:
    """Subscribe a user to their FireSim SNS topic for notifications."""

    client = boto3.client("sns")
    arn = get_snsname_arn()
    if not arn:
        return None
    try:
        response = client.subscribe(TopicArn=arn, Protocol="email", Endpoint=email)
        message = """You should receive a message at {}
asking to confirm your subscription to FireSim SNS Notifications. You will not
receive any notifications until you click the confirmation link.""".format(
            email
        )

        rootLogger.info(message)
    except client.exceptions.ClientError as err:
        if "AuthorizationError" in repr(err):
            rootLogger.warning(
                "You don't have permissions to subscribe to firesim notifications"
            )
        else:
            rootLogger.warning(
                "Unknown exception is encountered while trying subscribe notifications"
            )
        rootLogger.warning(err)


def send_firesim_notification(subject: str, body: str) -> None:

    client = boto3.client("sns")
    arn = get_snsname_arn()

    if not arn:
        return None

    try:
        response = client.publish(TopicArn=arn, Message=body, Subject=subject)
    except client.exceptions.ClientError as err:
        if "AuthorizationError" in repr(err):
            rootLogger.warning(
                "You don't have permissions to publish to firesim notifications"
            )
        else:
            rootLogger.warning(
                "Unknown exception is encountered while trying publish notifications"
            )
        rootLogger.warning(err)


def main(args: List[str]) -> int:
    import argparse
    import yaml

    parser = argparse.ArgumentParser(
        description="Launch/terminate instances",
        formatter_class=argparse.ArgumentDefaultsHelpFormatter,
    )
    parser.add_argument(
        "command",
        choices=["launch", "terminate"],
        help="Choose to launch or terminate instances",
    )
    parser.add_argument(
        "--inst_type", default="m5.large", help="Instance type. Used by 'launch'."
    )
    parser.add_argument(
        "--inst_amt",
        type=int,
        default=1,
        help="Number of instances to launch. Used by 'launch'.",
    )
    parser.add_argument(
        "--market",
        choices=["ondemand", "spot"],
        default="ondemand",
        help="Type of market to get instances. Used by 'launch'.",
    )
    parser.add_argument(
        "--int_behavior",
        choices=["hibernate", "stop", "terminate"],
        default="terminate",
        help="Interrupt behavior. Used by 'launch'.",
    )
    parser.add_argument(
        "--spot_max_price", default="ondemand", help="Spot Max Price. Used by 'launch'."
    )
    parser.add_argument(
        "--random_subnet",
        action="store_true",
        help="Randomize subnets. Used by 'launch'.",
    )
    parser.add_argument(
        "--block_devices",
        type=yaml.safe_load,
        default=run_block_device_dict(),
        help="List of dicts with block device information. Used by 'launch'.",
    )
    parser.add_argument(
        "--tags",
        type=yaml.safe_load,
        default=run_tag_dict(),
        help="Dict of tags to add to instances. Used by 'launch'.",
    )
    parser.add_argument(
        "--filters",
        type=yaml.safe_load,
        default=run_filters_list_dict(),
        help="List of dicts used to filter instances. Used by 'terminate'.",
    )
    parser.add_argument(
        "--user_data_file",
        default=None,
        help="File path to use as user data (run on initialization). Used by 'launch'.",
    )
    parser.add_argument(
        "--ami_id",
        default=get_f1_ami_id(),
        help="Override AMI ID used for launch. Defaults to 'awstools.get_f1_ami_id()'. Used by 'launch'.",
    )
    parser.add_argument(
        "--use_manager_security_group",
        action=argparse.BooleanOptionalAction,
        default=False,
        help="Launch instances within the manager security group instead of the farm security group.",
    )
    parsed_args = parser.parse_args(args)

    if parsed_args.command == "launch":
        insts = launch_instances(
            instancetype=parsed_args.inst_type,
            count=parsed_args.inst_amt,
            instancemarket=parsed_args.market,
            spotinterruptionbehavior=parsed_args.int_behavior,
            spotmaxprice=parsed_args.spot_max_price,
            blockdevices=parsed_args.block_devices,
            tags=parsed_args.tags,
            randomsubnet=parsed_args.random_subnet,
            user_data_file=parsed_args.user_data_file,
            ami_id=parsed_args.ami_id,
            use_manager_security_group=parsed_args.use_manager_security_group,
        )
        instids = get_instance_ids_for_instances(insts)
        print("Instance IDs: {}".format(instids))
        wait_on_instance_launches(insts)
        print("Launched instance IPs: {}".format(get_private_ips_for_instances(insts)))
    else:  # "terminate"
        insts = get_instances_with_filter(parsed_args.filters)
        instids = [inst.instance_id for inst in insts]
        terminate_instances(instids, False)
        print("Terminated instance IDs: {}".format(instids))
    return 0


if __name__ == "__main__":
    import sys

    sys.exit(main(sys.argv[1:]))<|MERGE_RESOLUTION|>--- conflicted
+++ resolved
@@ -133,16 +133,11 @@
     # This takes multiple minutes without a timeout from the CI container. In
     # practice it should resolve nearly instantly on an initialized EC2 instance.
     curl_connection_timeout = 10
-<<<<<<< HEAD
-    with settings(ok_ret_codes=[0,7,28]), hide('everything'):
-        res = local(f"curl -s --connect-timeout {curl_connection_timeout} http://169.254.169.254/latest/{url_ext}", capture=True)
-=======
-    with settings(ok_ret_codes=[0, 28]), hide("everything"):
+    with settings(ok_ret_codes=[0, 7, 28]), hide("everything"):
         res = local(
             f"curl -s --connect-timeout {curl_connection_timeout} http://169.254.169.254/latest/{url_ext}",
             capture=True,
         )
->>>>>>> 141bff73
         rootLogger.debug(res.stdout)
         rootLogger.debug(res.stderr)
 
