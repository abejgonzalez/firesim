package strober
package passes

import firrtl._
import firrtl.Annotations._
import scala.collection.mutable.{HashMap, LinkedHashSet, ArrayBuffer}
import scala.util.DynamicVariable

private class TransformContext {
  type ChainMap = HashMap[String, ArrayBuffer[ir.Statement]]
  val childInsts = HashMap[String, LinkedHashSet[String]]()
  val childMods = HashMap[String, LinkedHashSet[String]]()
  val instToMod = HashMap[(String, String), String]()
  val chains = (ChainType.values.toList map (_ -> new ChainMap)).toMap
}

case class DaisyChainAnnotation(t: String) extends Annotation with Loose with Unstable {
  val target = CircuitName(t)
  val tID = TransID(1) 
  def duplicate(n: Named) = this.copy(t=n.name)
}

private[strober] object StroberTransforms extends Transform with SimpleRun {
  private val contextVar = new DynamicVariable[Option[TransformContext]](None)
  private[passes] def context = contextVar.value.getOrElse (new TransformContext)
<<<<<<< HEAD
  val passSeq = Seq(
    Analyses,
    Fame1Transform,
    // AddDaisyChains,
    DumpChains
  )
  def execute(circuit: ir.Circuit, annotationMap: AnnotationMap) =
    (contextVar withValue Some(new TransformContext))(run(circuit, passSeq))
=======
  def execute(circuit: ir.Circuit, map: AnnotationMap) = {
    (contextVar withValue Some(new TransformContext)){
      val fame1 = run(circuit, Seq(
        Analyses,
        Fame1Transform))
      map get TransID(1) match {
        case Some(p) => p get CircuitName(circuit.main) match {
          case Some(DaisyChainAnnotation(_)) =>
            run(fame1.circuit, Seq(
              AddDaisyChains,
              DumpChains))
          case _ => fame1
        }
        case _ => fame1
      }
    }
  }
>>>>>>> bb8fea4d
}<|MERGE_RESOLUTION|>--- conflicted
+++ resolved
@@ -23,16 +23,6 @@
 private[strober] object StroberTransforms extends Transform with SimpleRun {
   private val contextVar = new DynamicVariable[Option[TransformContext]](None)
   private[passes] def context = contextVar.value.getOrElse (new TransformContext)
-<<<<<<< HEAD
-  val passSeq = Seq(
-    Analyses,
-    Fame1Transform,
-    // AddDaisyChains,
-    DumpChains
-  )
-  def execute(circuit: ir.Circuit, annotationMap: AnnotationMap) =
-    (contextVar withValue Some(new TransformContext))(run(circuit, passSeq))
-=======
   def execute(circuit: ir.Circuit, map: AnnotationMap) = {
     (contextVar withValue Some(new TransformContext)){
       val fame1 = run(circuit, Seq(
@@ -50,5 +40,4 @@
       }
     }
   }
->>>>>>> bb8fea4d
 }