// See LICENSE for license details.

package midas
package core

import scala.collection.immutable.ListMap
import scala.collection.mutable.ArrayBuffer

// from rocketchip
import junctions.NastiIO
import freechips.rocketchip.amba.axi4.AXI4Bundle
import freechips.rocketchip.config.{Parameters, Field}

import chisel3._
import chisel3.util._
import chisel3.core.{ActualDirection, Reset}
import chisel3.core.DataMirror.directionOf
import SimUtils._
import scala.collection.immutable.ListMap
import scala.collection.mutable.{ArrayBuffer, HashSet}

object SimUtils {
  def parsePorts(io: Data, prefix: String = "") = {
    val inputs = ArrayBuffer[(Bits, String)]()
    val outputs = ArrayBuffer[(Bits, String)]()

    def prefixWith(prefix: String, base: Any): String =
      if (prefix != "")  s"${prefix}_${base}" else base.toString

    def loop(name: String, data: Data): Unit = data match {
      case c: Clock => // skip
      case b: Record =>
        b.elements foreach {case (n, e) => loop(prefixWith(name, n), e)}
      case v: Vec[_] =>
        v.zipWithIndex foreach {case (e, i) => loop(prefixWith(name, i), e)}
      case b: Bits => (directionOf(b): @unchecked) match {
        case ActualDirection.Input => inputs += (b -> name)
        case ActualDirection.Output => outputs += (b -> name)
      }
    }
    loop(prefix, io)
    (inputs.toList, outputs.toList)
  }

  def getChunks(b: Bits)(implicit channelWidth: Int): Int =
    (b.getWidth-1)/channelWidth + 1
  def getChunks(s: Seq[Bits])(implicit channelWidth: Int): Int =
    (s foldLeft 0)((res, b) => res + getChunks(b))
  def getChunks(args: (Bits, String))(implicit channelWidth: Int): (String, Int) =
    args match { case (wire, name) => name -> SimUtils.getChunks(wire) }

  def genIoMap(ports: Seq[(Bits, String)], offset: Int = 0)(implicit channelWidth: Int) =
    ((ports foldLeft ((ListMap[Bits, Int](), offset))){
      case ((map, off), (port, name)) => (map + (port -> off), off + getChunks(port))
    })._1
}

case object ChannelLen extends Field[Int]
case object ChannelWidth extends Field[Int]

trait HasSimWrapperParams {
  implicit val p: Parameters
  implicit val channelWidth = p(ChannelWidth)
  val traceMaxLen = p(strober.core.TraceMaxLen)
  val daisyWidth = p(strober.core.DaisyWidth)
  val sramChainNum = p(strober.core.SRAMChainNum)
  val enableSnapshot = p(EnableSnapshot)
}

class SimReadyValidRecord(es: Seq[(String, ReadyValidIO[Data])]) extends Record {
  val elements = ListMap() ++ (es map { case (name, rv) =>
    (directionOf(rv.valid): @unchecked) match {
      case ActualDirection.Input => name -> Flipped(SimReadyValid(rv.bits.cloneType))
      case ActualDirection.Output => name -> SimReadyValid(rv.bits.cloneType)
    }
  })
  def cloneType = new SimReadyValidRecord(es).asInstanceOf[this.type]
}

class ReadyValidTraceRecord(es: Seq[(String, ReadyValidIO[Data])]) extends Record {
  val elements = ListMap() ++ (es map {
    case (name, rv) => name -> ReadyValidTrace(rv.bits.cloneType)
  })
  def cloneType = new ReadyValidTraceRecord(es).asInstanceOf[this.type]
}

class SimWrapperIO(io: TargetBoxIO)
   (implicit val p: Parameters) extends Bundle with HasSimWrapperParams {
  import chisel3.core.ExplicitCompileOptions.NotStrict // FIXME

  /*** Endpoints ***/
  val endpointMap = p(EndpointKey)
  val endpoints = endpointMap.endpoints
  private def findEndpoint(name: String, data: Data) {
    endpointMap get data match {
      case Some(endpoint) =>
        endpoint add (name, data)
      case None => data match {
        case b: Record => b.elements foreach {
          case (n, e) => findEndpoint(s"${name}_${n}", e)
        }
        case v: Vec[_] => v.zipWithIndex foreach {
          case (e, i) => findEndpoint(s"${name}_${i}", e)
        }
        case _ =>
      }
    }
  }
  io.elements.foreach({ case (name, data) => findEndpoint(name, data)})

  val (inputs, outputs) = parsePorts(io)

  /*** Wire Channels ***/
  val endpointWires = (endpoints flatMap (ep => (0 until ep.size) flatMap { i =>
    val (prefix, data) = ep(i)
    data.elements.toSeq flatMap {
      case (name, rv: ReadyValidIO[_]) => Nil
      case (name, wires) =>
        val (ins, outs) = SimUtils.parsePorts(wires)
        (ins ++ outs).unzip._1
    }
  })).toSet
  val wireInputs = inputs filterNot { case (wire, name) =>
    (endpoints exists (_(wire))) && !endpointWires(wire) }
  val wireOutputs = outputs filterNot { case (wire, name) =>
    (endpoints exists (_(wire))) && !endpointWires(wire) }
  val pokedInputs = wireInputs filterNot (x => endpointWires(x._1))
  val peekedOutputs = wireOutputs filterNot (x => endpointWires(x._1))
  val inWireChannelNum = getChunks(wireInputs.unzip._1)
  val outWireChannelNum = getChunks(wireOutputs.unzip._1)
  // FIXME: aggregate doesn't have a type without leaf
  val wireIns =
    if (inWireChannelNum > 0) Flipped(Vec(inWireChannelNum, Decoupled(UInt(channelWidth.W))))
    else Input(Vec(inWireChannelNum, Decoupled(UInt(channelWidth.W))))
  //
  // FIXME: aggregate doesn't have a type without leaf
  val wireOuts =
    if (outWireChannelNum > 0) Vec(outWireChannelNum, Decoupled(UInt(channelWidth.W)))
    else Output(Vec(outWireChannelNum, Decoupled(UInt(channelWidth.W))))
  //
  val wireInMap = genIoMap(wireInputs)
  val wireOutMap = genIoMap(wireOutputs)
  def getIns(arg: (Bits, Int)): Seq[DecoupledIO[UInt]] = arg match {
    case (wire, id) => (0 until getChunks(wire)) map (off => wireIns(id+off))
  }
  def getOuts(arg: (Bits, Int)): Seq[DecoupledIO[UInt]] = arg match {
    case (wire, id) => (0 until getChunks(wire)) map (off => wireOuts(id+off))
  }
  def getIns(wire: Bits): Seq[DecoupledIO[UInt]] = getIns(wire -> wireInMap(wire))
  def getOuts(wire: Bits): Seq[DecoupledIO[UInt]] = getOuts(wire -> wireOutMap(wire))

  /*** ReadyValid Channels ***/
  val readyValidInputs = endpoints flatMap (ep => (0 until ep.size) flatMap { i =>
    val (prefix, data) = ep(i)
    data.elements.toSeq collect { case (name, rv: ReadyValidIO[_])
      if directionOf(rv.valid) == ActualDirection.Input => s"${prefix}_${name}" -> rv
    }
  })
  val readyValidOutputs = endpoints flatMap (ep => (0 until ep.size) flatMap { i =>
    val (prefix, data) = ep(i)
    data.elements.toSeq collect { case (name, rv: ReadyValidIO[_])
      if directionOf(rv.valid) == ActualDirection.Output => s"${prefix}_${name}" -> rv
    }
  })
  // FIXME: aggregate doesn't have a type without leaf
  val readyValidIns =
    if (readyValidInputs.nonEmpty) new SimReadyValidRecord(readyValidInputs)
    else Input(new SimReadyValidRecord(readyValidInputs))
  val readyValidOuts =
    if (readyValidOutputs.nonEmpty) new SimReadyValidRecord(readyValidOutputs)
    else Output(new SimReadyValidRecord(readyValidOutputs))
  //
  val readyValidInMap = (readyValidInputs.unzip._2 zip readyValidIns.elements).toMap
  val readyValidOutMap = (readyValidOutputs.unzip._2 zip readyValidOuts.elements).toMap
  val readyValidMap = readyValidInMap ++ readyValidOutMap

  /*** Instrumentation ***/
  val daisy = new strober.core.DaisyBundle(daisyWidth, sramChainNum)
  val traceLen = Input(UInt(log2Up(traceMaxLen + 1).W))
  val wireInTraces = 
    if (inWireChannelNum > 0) Vec(inWireChannelNum, Decoupled(UInt(channelWidth.W)))
    else Output(Vec(inWireChannelNum, Decoupled(UInt(channelWidth.W))))
  val wireOutTraces =
    if (outWireChannelNum > 0) Vec(outWireChannelNum, Decoupled(UInt(channelWidth.W)))
    else Output(Vec(outWireChannelNum, Decoupled(UInt(channelWidth.W))))
  //

  // FIXME: aggregate doesn't have a type without leaf
  val readyValidInTraces =
    if (readyValidOutputs.nonEmpty) new ReadyValidTraceRecord(readyValidInputs)
    else Output(new ReadyValidTraceRecord(readyValidInputs))
  val readyValidOutTraces =
    if (readyValidOutputs.nonEmpty) new ReadyValidTraceRecord(readyValidOutputs)
    else Output(new ReadyValidTraceRecord(readyValidOutputs))
  //

  override def cloneType: this.type =
    new SimWrapperIO(io).asInstanceOf[this.type]
}

class TargetBoxIO(targetIo: Seq[(String, Data)]) extends Record {
  val elements = ListMap((targetIo map { case (name, field) => name -> field.chiselCloneType }):_*)
  def resets = elements collect { case (_, r: Reset) => r }
  def clocks = elements collect { case (_, c: Clock) => c }
  def cloneType = new TargetBoxIO(targetIo).asInstanceOf[this.type]
}

// this gets replaced with the real target
class TargetBox(targetIo: Seq[(String, Data)]) extends BlackBox {
  val io = IO(new TargetBoxIO(targetIo))
}

class SimBox(simIo: SimWrapperIO)
            (implicit val p: Parameters)
             extends BlackBox with HasSimWrapperParams {
  val io = IO(new Bundle {
    val clock = Input(Clock())
    val reset = Input(Bool())
    val io = simIo.cloneType
  })
}

class SimWrapper(targetIo: Seq[(String, Data)], generatedTargetIo: Seq[(String, Data)])
                (implicit val p: Parameters) extends Module with HasSimWrapperParams {
  val target = Module(new TargetBox(targetIo ++ generatedTargetIo))
  val io = IO(new SimWrapperIO(target.io))
  val fire = Wire(Bool())

  target.io.clocks foreach (_ := clock)

  val targetResets = ArrayBuffer[UInt]()

  /*** Wire Channels ***/
  val wireInChannels: Seq[WireChannel] = io.wireInputs flatMap genWireChannels
  val wireOutChannels: Seq[WireChannel] = io.wireOutputs flatMap genWireChannels

  (wireInChannels zip io.wireIns) foreach { case (channel, in) => channel.io.in <> in }
  (io.wireInputs foldLeft 0)(connectInput(_, _, wireInChannels, fire))

  (io.wireOuts zip wireOutChannels) foreach { case (out, channel) => out <> channel.io.out }
  (io.wireOutputs foldLeft 0)(connectOutput(_, _, wireOutChannels))

  if (enableSnapshot) {
    (io.wireInTraces zip wireInChannels) foreach { case (tr, channel) => tr <> channel.io.trace }
    (io.wireOutTraces zip wireOutChannels) foreach { case (tr, channel) => tr <> channel.io.trace }
  } else {
    io.wireInTraces foreach (_ := DontCare)
    io.wireOutTraces foreach (_ := DontCare)
  }

  def genWireChannels[T <: Bits](arg: (T, String)) =
    arg match { case (port, name) =>
      (0 until getChunks(port)) map { off =>
        val width = scala.math.min(channelWidth, port.getWidth - off * channelWidth)
        // Figure out the clock ratio by looking up the endpoint to which this wire belongs
        val endpointClockRatio = io.endpoints.find(_(port)) match {
          case Some(endpoint) => endpoint.clockRatio
          case None => UnityClockRatio
        }

        // A channel is considered "flipped" if it's sunk by the tranformed RTL (sourced by an endpoint)
        val flipped = directionOf(port) == ActualDirection.Input
        val channel = Module(new WireChannel(
          width,
          clockRatio = if (flipped) endpointClockRatio.inverse else endpointClockRatio
        ))
        // FIXME: it's not working
        /* port match {
          case _: Reset =>
            targetResets += channel.io.out.bits
          case _ =>
        } */
        if (!enableSnapshot) channel.io.trace := DontCare
        if (name == "reset") targetResets += channel.io.out.bits // FIXME: it's awkward
        channel suggestName s"WireChannel_${name}_${off}"
        channel
      }
    }

  def connectInput[T <: Bits](off: Int, arg: (Bits, String), inChannels: Seq[WireChannel], fire: Bool) =
    arg match { case (wire, name) =>
      val channels = inChannels slice (off, off + getChunks(wire))
      wire := Cat(channels.reverse map (_.io.out.bits))
      off + getChunks(wire)
    }

  def connectOutput[T <: Bits](off: Int, arg: (Bits, String), outChannels: Seq[WireChannel]) =
    arg match { case (wire, name) =>
      val channels = outChannels slice (off, off + getChunks(wire))
      channels.zipWithIndex foreach { case (channel, i) =>
        channel.io.in.bits := wire.asUInt() >> (i * channelWidth)
      }
      off + getChunks(wire)
    }

  val targetReset = (targetResets foldLeft 0.U)(_ | _)

  /*** ReadyValid Channels ***/
  val readyValidInChannels: Seq[ReadyValidChannel[_]] = io.readyValidInputs map genReadyValidChannel
  val readyValidOutChannels: Seq[ReadyValidChannel[_]] = io.readyValidOutputs map genReadyValidChannel

  (readyValidInChannels zip io.readyValidIns.elements.unzip._2) foreach {
    case (channel, in) => channel.io.enq <> in }
  (io.readyValidOuts.elements.unzip._2 zip readyValidOutChannels) foreach {
    case (out, channel) => out <> channel.io.deq }

  if (enableSnapshot) {
    (io.readyValidInTraces.elements.unzip._2 zip readyValidInChannels) foreach {
      case (tr, channel) => tr <> channel.io.trace }
    (io.readyValidOutTraces.elements.unzip._2 zip readyValidOutChannels) foreach {
      case (tr, channel) => tr <> channel.io.trace }
  } else {
    io.readyValidInTraces.elements.unzip._2 foreach (_ := DontCare)
    io.readyValidOutTraces.elements.unzip._2 foreach (_ := DontCare)
  }

  def genReadyValidChannel[T <: Data](arg: (String, ReadyValidIO[T])) =
    arg match { case (name, rvInterface) =>
        // Determine which endpoint this channel belongs to by looking it up with the valid
      val endpointClockRatio = io.endpoints.find(_(rvInterface.valid)) match {
        case Some(endpoint) => endpoint.clockRatio
        case None => UnityClockRatio
      }
      // A channel is considered "flipped" if it's sunk by the tranformed RTL (sourced by an endpoint)
      val flipped = directionOf(rvInterface.valid) == ActualDirection.Input
      val channel = Module(new ReadyValidChannel(
        rvInterface.bits.cloneType,
        flipped,
        clockRatio = if (flipped) endpointClockRatio.inverse else endpointClockRatio  
      ))

      channel suggestName s"ReadyValidChannel_$name"

      if (flipped) {
        rvInterface <> channel.io.deq.target
      } else {
        channel.io.enq.target <> rvInterface
      }

      if (!enableSnapshot) channel.io.trace := DontCare
      channel.io.targetReset.bits := targetReset
      channel.io.targetReset.valid := fire
      channel
    }

  // Control
  // Firing condtion:
  // 1) all input values are valid
  // 2) all output FIFOs are not full
  fire := (wireInChannels foldLeft true.B)(_ && _.io.out.valid) &&
          (wireOutChannels foldLeft true.B)(_ && _.io.in.ready) &&
          (readyValidInChannels foldLeft true.B)(_ && _.io.deq.host.hValid) &&
          (readyValidOutChannels foldLeft true.B)(_ && _.io.enq.host.hReady)

  // Inputs are consumed when firing conditions are met
  wireInChannels foreach (_.io.out.ready := fire)
  readyValidInChannels foreach (_.io.deq.host.hReady := fire)
<<<<<<< HEAD

  // Outputs should be ready when firing conditions are met
=======
   
  // Outputs should be ready when firing conditions are met, inject an intial
  // token into each output queue after reset is asserted
>>>>>>> 3d12c201
  val resetNext = RegNext(reset.toBool)
  wireOutChannels foreach (_.io.in.valid := fire || resetNext)
  readyValidOutChannels foreach (_.io.enq.host.hValid := fire || resetNext)

  // Trace size is runtime configurable
  wireInChannels foreach (_.io.traceLen := io.traceLen)
  wireOutChannels foreach (_.io.traceLen := io.traceLen)
  readyValidInChannels foreach (_.io.traceLen := io.traceLen)
  readyValidOutChannels foreach (_.io.traceLen := io.traceLen)

  io.daisy := DontCare // init daisy output

  // Cycles for debug
  val cycles = Reg(UInt(64.W))
  when (fire) {
    // cycles := Mux(target.io.reset, UInt(0), cycles + UInt(1))
    when(false.B) { printf("%d", cycles) }
  }
}<|MERGE_RESOLUTION|>--- conflicted
+++ resolved
@@ -355,14 +355,9 @@
   // Inputs are consumed when firing conditions are met
   wireInChannels foreach (_.io.out.ready := fire)
   readyValidInChannels foreach (_.io.deq.host.hReady := fire)
-<<<<<<< HEAD
-
-  // Outputs should be ready when firing conditions are met
-=======
-   
+
   // Outputs should be ready when firing conditions are met, inject an intial
   // token into each output queue after reset is asserted
->>>>>>> 3d12c201
   val resetNext = RegNext(reset.toBool)
   wireOutChannels foreach (_.io.in.valid := fire || resetNext)
   readyValidOutChannels foreach (_.io.enq.host.hValid := fire || resetNext)
