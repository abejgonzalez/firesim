--- conflicted
+++ resolved
@@ -3,12 +3,9 @@
 package midas
 package widgets
 
-<<<<<<< HEAD
 import scala.collection.immutable.ListMap
 import scala.collection.mutable
 
-=======
->>>>>>> 3c2ecf6b
 import chisel3._
 import chisel3.util._
 import freechips.rocketchip.config.Parameters
@@ -30,16 +27,11 @@
   def cloneType = new RVChannelRecord(channels).asInstanceOf[this.type]
 }
 
-<<<<<<< HEAD
 class PeekPokeIOWidgetIO(
-  inputs: Seq[ChTuple],
-  outputs: Seq[ChTuple],
-  rvInputs: Seq[RVChTuple],
-  rvOutputs: Seq[RVChTuple]) (implicit p: Parameters) extends WidgetIO()(p) {
-=======
-class PeekPokeIOWidgetIO(val inNum: Int, val outNum: Int)(implicit val p: Parameters)
-    extends WidgetIO()(p) {
->>>>>>> 3c2ecf6b
+  val inputs: Seq[ChTuple],
+  val outputs: Seq[ChTuple],
+  val rvInputs: Seq[RVChTuple],
+  val rvOutputs: Seq[RVChTuple]) (implicit p: Parameters) extends WidgetIO()(p) {
   // Channel width == width of simulation MMIO bus
   // Place for a heterogenous seq
   val ins  = new ChannelRecord(inputs)
@@ -49,10 +41,6 @@
 
   val step = Flipped(Decoupled(UInt(ctrl.nastiXDataBits.W)))
   val idle = Output(Bool())
-<<<<<<< HEAD
-=======
-  val tReset = Decoupled(Bool())
->>>>>>> 3c2ecf6b
 }
 
 // The interface to this widget is temporary, and matches the Vec of channels
@@ -80,7 +68,6 @@
   val hCycle = genWideRORegInit(0.U(64.W), hCycleName)
 
   // needs back pressure from reset queues
-<<<<<<< HEAD
   io.idle := cycleHorizon === 0.U
 
   def genWideReg(name: String, field: ChLeafType): Seq[UInt] = Seq.tabulate(
@@ -171,39 +158,6 @@
   // tCycleAdvancing can be asserted if all inputs have been poked; but only increment
   // tCycle if we've been asked to step (cycleHorizon > 0.U)
   when (tCycleAdvancing && cycleHorizon > 0.U) {
-=======
-  val fromHostReady = io.ins.foldLeft(io.tReset.ready)(_ && _.ready)
-  val toHostValid = io.outs.foldLeft(io.tReset.ready)(_ && _.valid)
-
-  io.idle := iTokensAvailable === 0.U && oTokensPending === 0.U
-
-  def bindInputs = bindChannels((name, offset) => {
-    val channel = io.ins(offset)
-    val reg = Reg(channel.bits.cloneType)
-    reg suggestName ("target_" + name)
-    channel.bits := reg
-    channel.valid := iTokensAvailable =/= 0.U && fromHostReady
-    attach(reg, name)
-  }) _
-
-  def bindOutputs = bindChannels((name, offset) => {
-    val channel = io.outs(offset)
-    val reg = RegEnable(channel.bits, channel.fire)
-    reg suggestName ("target_" + name)
-    channel.ready := oTokensPending =/= 0.U && toHostValid
-    attach(reg, name)
-  }) _
-
-  val inputAddrs = bindInputs(inputs, 0)
-  val outputAddrs = bindOutputs(outputs, 0)
-
-  when (iTokensAvailable =/= 0.U && fromHostReady) {
-    iTokensAvailable := iTokensAvailable - 1.U
-  }
-
-  when (oTokensPending =/= 0.U && toHostValid) {
-    oTokensPending := oTokensPending - 1.U
->>>>>>> 3c2ecf6b
     tCycle := tCycle + 1.U
     cycleHorizon := cycleHorizon - 1.U
   }
@@ -217,22 +171,12 @@
   // it has gone idle
   io.step.ready := io.idle
 
-<<<<<<< HEAD
   val crFile = genCRFile()
   // Now that we've bound registers, snoop the poke register addresses for writes
   // Yay Chisel!
   channelPokes.foreach({ case (addrs: Seq[Int], poked: Bool) =>
     poked := addrs.map(i => crFile.io.mcr.write(i).valid).reduce(_ || _)
   })
-=======
-  // Target reset connection
-  // Hack: insert high to resetQueue as initial tokens
-  val resetNext = RegNext(reset)
-  io.tReset.bits := resetNext.toBool || io.ins(0).bits(0)
-  io.tReset.valid := resetNext.toBool || io.ins(0).valid
-
-  genCRFile()
->>>>>>> 3c2ecf6b
 
   override def genHeader(base: BigInt, sb: StringBuilder): Unit = {
     import CppGenerationUtils._
