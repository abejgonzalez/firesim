// See LICENSE for license details.

package midas

import passes.Utils.writeEmittedCircuit

import chisel3.{Data, Bundle, Record, Clock, Bool}
import chisel3.internal.firrtl.Port
import firrtl.ir.Circuit
import firrtl.{Transform, CircuitState}
import firrtl.annotations.Annotation
import firrtl.CompilerUtils.getLoweringTransforms
import firrtl.passes.memlib._
import freechips.rocketchip.config.{Parameters, Field}
import java.io.{File, FileWriter, Writer}
import logger._

// Directory into which output files are dumped. Set by dir argument
case object OutputDir extends Field[File]

// Compiler for Midas Transforms
private class MidasCompiler extends firrtl.Compiler {
  def emitter = new firrtl.LowFirrtlEmitter
  def transforms =
    getLoweringTransforms(firrtl.ChirrtlForm, firrtl.MidForm) ++
    Seq(new InferReadWrite) ++
    getLoweringTransforms(firrtl.MidForm, firrtl.LowForm)
}

// These next two compilers split LFO from the rest of the lowering
// compilers to schedule around the presence of internal & non-standard WIR
// nodes (Dshlw) present after LFO, which custom transforms can't handle
private class HostTransformCompiler extends firrtl.Compiler {
  def emitter = new firrtl.LowFirrtlEmitter
  def transforms =
    Seq(new firrtl.IRToWorkingIR,
        new firrtl.ResolveAndCheck,
        new firrtl.HighFirrtlToMiddleFirrtl) ++
    getLoweringTransforms(firrtl.MidForm, firrtl.LowForm)
}

// Custom transforms have been scheduled -> do the final lowering
private class LastStageVerilogCompiler extends firrtl.Compiler {
  def emitter = new firrtl.VerilogEmitter
  def transforms = Seq(new firrtl.LowFirrtlOptimization,
                       new firrtl.transforms.RemoveReset)
}

object MidasCompiler {
  def apply(
      chirrtl: Circuit,
      targetAnnos: Seq[Annotation],
      io: Seq[(String, Data)],
      dir: File,
      targetTransforms: Seq[Transform], // Run pre-MIDAS transforms, on the target RTL
      hostTransforms: Seq[Transform]    // Run post-MIDAS transformations
    )
     (implicit p: Parameters): CircuitState = {
<<<<<<< HEAD
    val midasAnnos = Seq(
      firrtl.TargetDirAnnotation(dir.getPath()),
      InferReadWriteAnnotation)
=======
    val midasAnnos = Seq(InferReadWriteAnnotation)
>>>>>>> 77fbd3b4
    val midasTransforms = new passes.MidasTransforms(io)(p alterPartial { case OutputDir => dir })
    val compiler = new MidasCompiler
    val midas = compiler.compile(firrtl.CircuitState(
      chirrtl, firrtl.ChirrtlForm, targetAnnos ++ midasAnnos),
      targetTransforms :+ midasTransforms)

    val postHostTransforms = new HostTransformCompiler().compile(midas, hostTransforms)
    val result = new LastStageVerilogCompiler().compileAndEmit(postHostTransforms)

    writeEmittedCircuit(result, new File(dir, s"FPGATop.v"))
    result
  }

  // Unlike above, elaborates the target locally, before constructing the target IO Record.
  def apply[T <: chisel3.core.UserModule](
      w: => T,
      dir: File,
      targetTransforms: Seq[Transform] = Seq.empty,
      hostTransforms: Seq[Transform] = Seq.empty
    )
     (implicit p: Parameters): CircuitState = {
    dir.mkdirs
    lazy val target = w
    val circuit = chisel3.Driver.elaborate(() => target)
    val chirrtl = firrtl.Parser.parse(chisel3.Driver.emit(circuit))
    val io = target.getPorts map (p => p.id.instanceName -> p.id)
    apply(chirrtl, circuit.annotations.map(_.toFirrtl), io, dir, targetTransforms, hostTransforms)
  }
}<|MERGE_RESOLUTION|>--- conflicted
+++ resolved
@@ -56,13 +56,9 @@
       hostTransforms: Seq[Transform]    // Run post-MIDAS transformations
     )
      (implicit p: Parameters): CircuitState = {
-<<<<<<< HEAD
     val midasAnnos = Seq(
       firrtl.TargetDirAnnotation(dir.getPath()),
       InferReadWriteAnnotation)
-=======
-    val midasAnnos = Seq(InferReadWriteAnnotation)
->>>>>>> 77fbd3b4
     val midasTransforms = new passes.MidasTransforms(io)(p alterPartial { case OutputDir => dir })
     val compiler = new MidasCompiler
     val midas = compiler.compile(firrtl.CircuitState(
