--- conflicted
+++ resolved
@@ -68,7 +68,6 @@
       s"`define ${arg._1} ${arg._2}\n"
 
     val consts = List(
-<<<<<<< HEAD
       "CHANNEL_ID_BITS"   -> c.master.nastiExternal.idBits,
       "CHANNEL_ADDR_BITS" -> c.master.nastiXAddrBits,
       "CHANNEL_DATA_BITS" -> c.master.nastiXDataBits,
@@ -78,11 +77,6 @@
       "MEM_DATA_BITS"     -> c.arb.nastiXDataBits,
       "MEM_STRB_BITS"     -> c.arb.nastiWStrobeBits,
 
-      "CTRL_NUM"          -> c.CTRL_NUM,
-=======
-      "ENABLE_SNAPSHOT"   -> (c.sim match { case sim: SimWrapper[_] => if (sim.enableSnapshot) 1 else 0 }),
-      "DAISY_WIDTH"       -> (c.sim match { case sim: SimWrapper[_] => sim.daisyWidth }),
->>>>>>> 0168e6cf
       "POKE_SIZE"         -> c.ins.size,
       "PEEK_SIZE"         -> c.outs.size,
       "DAISY_WIDTH"       -> sim.daisyWidth,
