package firesim
package endpoints

import chisel3.core._
import chisel3.util._
import chisel3.Module
import DataMirror.directionOf
import freechips.rocketchip.config.{Parameters, Field}
import freechips.rocketchip.diplomacy.AddressSet
import freechips.rocketchip.util._

import midas.core._
import midas.widgets._
import testchipip.{StreamIO, StreamChannel}
import icenet.{NICIOvonly, RateLimiterSettings}
import icenet.IceNIC._
import icenet.IceNetConsts._
import icenet.IceNetConfig
import junctions.{NastiIO, NastiKey}

case object LoopbackNIC extends Field[Boolean]

class BRAMFlowQueue[T <: Data](val entries: Int)(data: => T) extends Module {
  val io = IO(new QueueIO(data, entries))
  require(entries > 1)

  io.count := 0.U

  val do_flow = Wire(Bool())
  val do_enq = io.enq.fire() && !do_flow
  val do_deq = io.deq.fire() && !do_flow

  val maybe_full = RegInit(false.B)
  val enq_ptr = Counter(do_enq, entries)._1
  val (deq_ptr, deq_done) = Counter(do_deq, entries)
  when (do_enq =/= do_deq) { maybe_full := do_enq }

  val ptr_match = enq_ptr === deq_ptr
  val empty = ptr_match && !maybe_full
  val full = ptr_match && maybe_full
  val atLeastTwo = full || enq_ptr - deq_ptr >= 2.U
  do_flow := empty && io.deq.ready

  val ram = Mem(entries, data)
  when (do_enq) { ram.write(enq_ptr, io.enq.bits) }

  val ren = io.deq.ready && (atLeastTwo || !io.deq.valid && !empty)
  val raddr = Mux(io.deq.valid, Mux(deq_done, 0.U, deq_ptr + 1.U), deq_ptr)
  val ram_out_valid = RegNext(ren)

  io.deq.valid := Mux(empty, io.enq.valid, ram_out_valid)
  io.enq.ready := !full
  io.deq.bits := Mux(empty, io.enq.bits, RegEnable(ram.read(raddr), ren))
}

class BRAMQueue[T <: Data](val entries: Int)(data: => T) extends Module {
  val io = IO(new QueueIO(data, entries))

  io.count := 0.U

  val fq = Module(new BRAMFlowQueue(entries)(data))
  fq.io.enq <> io.enq
  io.deq <> Queue(fq.io.deq, 1, pipe = true)
}

object BRAMQueue {
  def apply[T <: Data](enq: DecoupledIO[T], entries: Int) = {
    val q = Module((new BRAMQueue(entries)) { enq.bits })
    q.io.enq.valid := enq.valid // not using <> so that override is allowed
    q.io.enq.bits := enq.bits
    enq.ready := q.io.enq.ready
    q.io.deq
  }
}

class SplitSeqQueue(implicit p: Parameters) extends Module {
  /* hacks. the version of FIRRTL we're using can't handle >= 512-bit-wide
     stuff. there are a variety of reasons to not fix it this way, but I just
     want to keep building this
  */
  val EXTERNAL_WIDTH = 512
  val io = IO(new Bundle {
    val enq = Flipped(DecoupledIO(UInt(EXTERNAL_WIDTH.W)))
    val deq = DecoupledIO(UInt(EXTERNAL_WIDTH.W))
  })

  val SPLITS = 1
  val INTERNAL_WIDTH = EXTERNAL_WIDTH / SPLITS
  val DEPTH = 6144

  val voq = VecInit(Seq.fill(SPLITS)(Module((new BRAMQueue(DEPTH)){ UInt(INTERNAL_WIDTH.W) } ).io))

  val enqHelper = new DecoupledHelper(
    io.enq.valid +: voq.map(_.enq.ready))

  io.enq.ready := enqHelper.fire(io.enq.valid)

  for (i <- 0 until SPLITS) {
    voq(i).enq.valid := enqHelper.fire(voq(i).enq.ready)
    voq(i).enq.bits := io.enq.bits((i+1)*INTERNAL_WIDTH-1, i*INTERNAL_WIDTH)
  }

  val deqHelper = new DecoupledHelper(
    io.deq.ready +: voq.map(_.deq.valid))

  for (i <- 0 until SPLITS) {
    voq(i).deq.ready := deqHelper.fire(voq(i).deq.valid)
  }
  io.deq.bits := Cat(voq.map(_.deq.bits).reverse)
  io.deq.valid := deqHelper.fire(io.deq.ready)
}

/* on a NIC token transaction:
 * 1) simulation driver feeds an empty token to start:
 *  data_in is garbage or real value (if exists)
 *  data_in_valid is 0 or 1 respectively
 *  data_out_ready is true (say host can always accept)
 *
 * 2) target responds:
 *  data_out garbage or real value (if exists)
 *  data_out_valid 0 or 1 respectively
 *  data_in_ready would be 1, so driver knows how to construct the next token if there was data to send
 *
 *  repeat
 */

class ReadyValidLast extends Bundle {
  val data_last = Bool()
  val ready = Bool()
  val valid = Bool()
}

class BIGToken(tokenSize: Int) extends Bundle {
  val data = Vec((512 / (tokenSize + 3)), UInt(tokenSize.W))
  val rvls = Vec((512 / (tokenSize + 3)), new ReadyValidLast())
  val pad = UInt((512 - ((512 / (tokenSize + 3)) * (tokenSize + 3))).W)
  override def cloneType: this.type = new BIGToken(tokenSize).asInstanceOf[this.type]
}

class HostToNICToken(tokenSize: Int) extends Bundle {
  val data_in = new StreamChannel(tokenSize)
  val data_in_valid = Bool()
  val data_out_ready = Bool()
  override def cloneType: this.type = new HostToNICToken(tokenSize).asInstanceOf[this.type]
}

class NICToHostToken(tokenSize: Int) extends Bundle {
  val data_out = new StreamChannel(tokenSize)
  val data_out_valid = Bool()
  val data_in_ready = Bool()
  override def cloneType: this.type = new NICToHostToken(tokenSize).asInstanceOf[this.type]
}

class SimSimpleNIC(ifWidth: Int) extends Endpoint {
  def matchType(data: Data) = data match {
    case channel: NICIOvonly =>
      directionOf(channel.out.valid) == ActualDirection.Output
    case _ => false
  }
  def widget(p: Parameters) = new SimpleNICWidget(ifWidth = ifWidth)(p)
  override def widgetName = "SimpleNICWidget"
}

class SimpleNICWidgetIO(ifWidth: Int)(implicit p: Parameters) extends EndpointWidgetIO()(p) {
  val netConfig = new IceNetConfig(NET_IF_WIDTH_BITS = ifWidth)
  val hPort = Flipped(HostPort(new NICIOvonly(netConfig)))
  val dma = if (!p(LoopbackNIC)) {
    Some(Flipped(new NastiIO()(
      p.alterPartial({ case NastiKey => p(DMANastiKey) }))))
  } else None
  val address = if (!p(LoopbackNIC))
    Some(AddressSet(0x00, BigInt("FFFFFFFF", 16))) else None
}

/**
 * Take a BigToken, split it into individual tokens and return it one by one
 *
 * @input tokenSize size of the token to split the BigToken
 */
class BigTokenToNICTokenAdapter(tokenSize: Int) extends Module {
  val io = IO(new Bundle {
    val htnt = DecoupledIO(new HostToNICToken(tokenSize))
    val pcie_in = Flipped(DecoupledIO(UInt(512.W)))
  })

  val pcieBundled = (new BIGToken(tokenSize)).fromBits(io.pcie_in.bits)

  val xactHelper = DecoupledHelper(io.htnt.ready, io.pcie_in.valid)

  val loopIter = RegInit(0.U(32.W))
<<<<<<< HEAD
  // AJG: TODO: This 6 needs to be paremeterized to represent the amt of NicTokens in BigToken - 1
  when (fire_xact(false.B, loopIter === 6.U)) {
    loopIter := 0.U
  } .elsewhen (fire_xact(false.B)) {
    loopIter := loopIter + 1.U
  } .otherwise {
    loopIter := loopIter
=======
  when (io.htnt.fire()) {
    loopIter := Mux(loopIter === 6.U, 0.U, loopIter + 1.U)
>>>>>>> 197972a2
  }

  io.htnt.bits.data_in.data := pcieBundled.data(loopIter)
  io.htnt.bits.data_in.keep := ((BigInt(1) << (tokenSize/8)) - 1).U
  io.htnt.bits.data_in.last := pcieBundled.rvls(loopIter).data_last
  io.htnt.bits.data_in_valid := pcieBundled.rvls(loopIter).valid
  io.htnt.bits.data_out_ready := pcieBundled.rvls(loopIter).ready
<<<<<<< HEAD
  io.htnt.valid := fire_xact(io.htnt.ready)
  // AJG: TODO: This 6 needs to be paremeterized to represent the amt of NicTokens in BigToken - 1
  io.pcie_in.ready := fire_xact(io.pcie_in.valid, loopIter === 6.U)
=======
  io.htnt.valid := xactHelper.fire(io.htnt.ready)
  io.pcie_in.ready := xactHelper.fire(io.pcie_in.valid, loopIter === 6.U)
>>>>>>> 197972a2
}

/**
 * Take multiple NicTokens and convert them into a single BigToken to send over PCIe
 *
 * @input tokenSize size of the token to insert multiple into a BigToken
 */
class NICTokenToBigTokenAdapter(tokenSize: Int) extends Module {
  val io = IO(new Bundle {
    val ntht = Flipped(DecoupledIO(new NICToHostToken(tokenSize)))
    val pcie_out = DecoupledIO(UInt(512.W))
  })

  val amtOfSmallTokens = 512 / (tokenSize + 3)
  // step one, buffer 7 elems into registers. note that the 7th element is here 
  // just for convenience. in reality, it is not used since we're bypassing to
  // remove a cycle of latency
  val NTHT_BUF = Reg(Vec(amtOfSmallTokens, new NICToHostToken(tokenSize)))
  val specialCounter = RegInit(0.U(32.W))

  when (io.ntht.valid) {
    NTHT_BUF(specialCounter) := io.ntht.bits
  }

  io.ntht.ready := (specialCounter === (amtOfSmallTokens-1).U && io.pcie_out.ready) || (specialCounter =/= (amtOfSmallTokens-1).U)
  io.pcie_out.valid := specialCounter === (amtOfSmallTokens-1).U && io.ntht.valid
  when ((specialCounter =/= (amtOfSmallTokens-1).U) && io.ntht.valid) {
    specialCounter := specialCounter + 1.U
  } .elsewhen ((specialCounter === (amtOfSmallTokens-1).U) && io.ntht.valid && io.pcie_out.ready) {
    specialCounter := 0.U
  } .otherwise {
    specialCounter := specialCounter
  }
  // step two, connect 6 elems + latest one to output (7 items)
  // TODO: attach pcie_out to data

  // debug check to help check we're not losing tokens somewhere
  val padding = (512 - ((512 / (tokenSize + 3)) * (tokenSize + 3)))
  val token_trace_counter = RegInit(0.U(padding.W))
  when (io.pcie_out.fire()) {
    token_trace_counter := token_trace_counter + 1.U
  } .otherwise {
    token_trace_counter := token_trace_counter
  }

  val out = Wire(new BIGToken(tokenSize))
  for (i <- 0 until (amtOfSmallTokens-1)) {
    out.data(i) := NTHT_BUF(i).data_out.data
    out.rvls(i).data_last := NTHT_BUF(i).data_out.last
    out.rvls(i).ready := NTHT_BUF(i).data_in_ready
    out.rvls(i).valid := NTHT_BUF(i).data_out_valid
  }
  out.data((amtOfSmallTokens-1)) := io.ntht.bits.data_out.data
  out.rvls((amtOfSmallTokens-1)).data_last := io.ntht.bits.data_out.last
  out.rvls((amtOfSmallTokens-1)).ready := io.ntht.bits.data_in_ready
  out.rvls((amtOfSmallTokens-1)).valid := io.ntht.bits.data_out_valid
  out.pad := token_trace_counter

  io.pcie_out.bits := out.asUInt
}

class HostToNICTokenGenerator(nTokens: Int, tokenSize: Int)(implicit p: Parameters) extends Module {
  val io = IO(new Bundle {
    val out = Decoupled(new HostToNICToken(tokenSize))
    val in = Flipped(Decoupled(new NICToHostToken(tokenSize)))
  })

  val s_init :: s_seed :: s_forward :: Nil = Enum(3)
  val state = RegInit(s_init)

  val (_, seedDone) = Counter(state === s_seed && io.out.fire(), nTokens)

  io.out.valid := state === s_seed || (state === s_forward && io.in.valid)
  io.out.bits.data_in_valid := state === s_forward && io.in.bits.data_out_valid
  io.out.bits.data_in := io.in.bits.data_out
  io.out.bits.data_out_ready := state === s_seed || io.in.bits.data_in_ready
  io.in.ready := state === s_forward && io.out.ready

  when (state === s_init) { state := s_seed }
  when (seedDone) { state := s_forward }
}

class SimpleNICWidget(ifWidth: Int)(implicit p: Parameters) extends EndpointWidget()(p) {
  val io = IO(new SimpleNICWidgetIO(ifWidth))

  val netConfig = new IceNetConfig(NET_IF_WIDTH_BITS = ifWidth)

  val htnt_queue = Module(new Queue(new HostToNICToken(ifWidth), 10))
  val ntht_queue = Module(new Queue(new NICToHostToken(ifWidth), 10))

  val bigtokenToNIC = Module(new BigTokenToNICTokenAdapter(ifWidth))
  val NICtokenToBig = Module(new NICTokenToBigTokenAdapter(ifWidth))

  val incomingPCISdat = Module(new SplitSeqQueue)
  val outgoingPCISdat = Module(new SplitSeqQueue)

  // incoming/outgoing queue counts to replace ready/valid for batching
  val incomingCount = RegInit(0.U(32.W))
  val outgoingCount = RegInit(0.U(32.W))

  when (incomingPCISdat.io.enq.fire() && incomingPCISdat.io.deq.fire()) {
    incomingCount := incomingCount
  } .elsewhen (incomingPCISdat.io.enq.fire()) {
    incomingCount := incomingCount + 1.U
  } .elsewhen (incomingPCISdat.io.deq.fire()) {
    incomingCount := incomingCount - 1.U
  } .otherwise {
    incomingCount := incomingCount
  }

  when (outgoingPCISdat.io.enq.fire() && outgoingPCISdat.io.deq.fire()) {
    outgoingCount := outgoingCount
  } .elsewhen (outgoingPCISdat.io.enq.fire()) {
    outgoingCount := outgoingCount + 1.U
  } .elsewhen (outgoingPCISdat.io.deq.fire()) {
    outgoingCount := outgoingCount - 1.U
  } .otherwise {
    outgoingCount := outgoingCount
  }

  val target = io.hPort.hBits
  val tFire = io.hPort.toHost.hValid && io.hPort.fromHost.hReady && io.tReset.valid
  val targetReset = tFire & io.tReset.bits
  io.tReset.ready := tFire

//  htnt_queue.reset  := reset //|| targetReset
//  ntht_queue.reset := reset //|| targetReset

  if (p(LoopbackNIC)) {
    val tokenGen = Module(new HostToNICTokenGenerator(nTokens = 10, tokenSize = ifWidth))
    htnt_queue.io.enq <> tokenGen.io.out
    tokenGen.io.in <> ntht_queue.io.deq
    NICtokenToBig.io.ntht.valid := false.B
    NICtokenToBig.io.ntht.bits := DontCare
    bigtokenToNIC.io.htnt.ready := false.B
  } else {
    NICtokenToBig.io.ntht <> ntht_queue.io.deq
    htnt_queue.io.enq <> bigtokenToNIC.io.htnt
  }

  io.hPort.toHost.hReady := ntht_queue.io.enq.ready
  ntht_queue.io.enq.valid := io.hPort.toHost.hValid
  ntht_queue.io.enq.bits.data_out := target.out.bits
  ntht_queue.io.enq.bits.data_out_valid := target.out.valid
  ntht_queue.io.enq.bits.data_in_ready := true.B //target.in.ready

  io.hPort.fromHost.hValid := htnt_queue.io.deq.valid
  htnt_queue.io.deq.ready := io.hPort.fromHost.hReady
  target.in.bits := htnt_queue.io.deq.bits.data_in
  target.in.valid := htnt_queue.io.deq.bits.data_in_valid
  //target.out.ready := htnt_queue.io.deq.bits.data_out_ready

  bigtokenToNIC.io.pcie_in <> incomingPCISdat.io.deq
  outgoingPCISdat.io.enq <> NICtokenToBig.io.pcie_out


  if (p(LoopbackNIC)) {
    target.rlimit.size := 8.U
    target.rlimit.period := 0.U
    target.rlimit.inc := 1.U
    target.macAddr := 0.U
  } else {
    val macAddrRegUpper = Reg(UInt(32.W))
    val macAddrRegLower = Reg(UInt(32.W))
    val rlimitSettings = Reg(UInt(32.W))

    target.rlimit := (new RateLimiterSettings(netConfig)).fromBits(rlimitSettings)
    target.macAddr := Cat(macAddrRegUpper, macAddrRegLower)

    attach(macAddrRegUpper, "macaddr_upper", WriteOnly)
    attach(macAddrRegLower, "macaddr_lower", WriteOnly)
    attach(rlimitSettings, "rlimit_settings", WriteOnly)
  }

  // check to see if pcis has valid output instead of waiting for timeouts
  attach(outgoingPCISdat.io.deq.valid, "pcis_out_valid", ReadOnly)
  // check to see if pcis is ready to accept data instead of forcing writes
  attach(incomingPCISdat.io.deq.valid, "pcis_in_busy", ReadOnly)

  attach(outgoingCount, "outgoing_count", ReadOnly)
  attach(incomingCount, "incoming_count", ReadOnly)

  genROReg(!tFire, "done")

  genCRFile()

  // AJG: Changed this to be the parameterized value
  //val PCIS_BYTES = 64
  
  //if(p(LoopbackNIC)) {
  //  outgoingPCISdat.io.deq.ready := DontCare
  //  incomingPCISdat.io.enq.bits := DontCare
  //  incomingPCISdat.io.enq.valid := DontCare
  //}

  io.dma.map { dma =>
    // TODO, will these queues bottleneck us?
    val aw_queue = Queue(dma.aw, 10)
    val w_queue = Queue(dma.w, 10)
    val ar_queue = Queue(dma.ar, 10)

    assert(!ar_queue.valid || ar_queue.bits.size === log2Ceil(ifWidth).U)
    assert(!aw_queue.valid || aw_queue.bits.size === log2Ceil(ifWidth).U)
    assert(!w_queue.valid  || w_queue.bits.strb === ~0.U(ifWidth.W))

    val writeHelper = DecoupledHelper(
      aw_queue.valid,
      w_queue.valid,
      dma.b.ready,
      incomingPCISdat.io.enq.ready
    )

    val readHelper = DecoupledHelper(
      ar_queue.valid,
      dma.r.ready,
      outgoingPCISdat.io.deq.valid
    )

    val writeBeatCounter = RegInit(0.U(9.W))
    val lastWriteBeat = writeBeatCounter === aw_queue.bits.len
    when (w_queue.fire()) {
      writeBeatCounter := Mux(lastWriteBeat, 0.U, writeBeatCounter + 1.U)
    }

    val readBeatCounter = RegInit(0.U(9.W))
    val lastReadBeat = readBeatCounter === ar_queue.bits.len
    when (dma.r.fire()) {
      readBeatCounter := Mux(lastReadBeat, 0.U, readBeatCounter + 1.U)
    }

    dma.b.bits.resp := 0.U(2.W)
    dma.b.bits.id := aw_queue.bits.id
    dma.b.bits.user := aw_queue.bits.user
    dma.b.valid := writeHelper.fire(dma.b.ready, lastWriteBeat)
    aw_queue.ready := writeHelper.fire(aw_queue.valid, lastWriteBeat)
    w_queue.ready := writeHelper.fire(w_queue.valid)

    incomingPCISdat.io.enq.valid := writeHelper.fire(incomingPCISdat.io.enq.ready)
    incomingPCISdat.io.enq.bits := w_queue.bits.data

    outgoingPCISdat.io.deq.ready := readHelper.fire(outgoingPCISdat.io.deq.valid)

    dma.r.valid := readHelper.fire(dma.r.ready)
    dma.r.bits.data := outgoingPCISdat.io.deq.bits
    dma.r.bits.resp := 0.U(2.W)
    dma.r.bits.last := lastReadBeat
    dma.r.bits.id := ar_queue.bits.id
    dma.r.bits.user := ar_queue.bits.user
    ar_queue.ready := readHelper.fire(ar_queue.valid, lastReadBeat)
  }

  //when (outgoingPCISdat.io.enq.fire()) {
  //  printf("outgoing ENQ FIRE\n")
  //}

  //when (outgoingPCISdat.io.deq.fire()) {
  //  printf("outgoing DEQ FIRE\n")
  //}

  //when (incomingPCISdat.io.enq.fire()) {
  //  printf("incoming ENQ FIRE\n")
  //}

  //when (incomingPCISdat.io.deq.fire()) {
  //  printf("incoming DEQ FIRE\n")
  //}
}<|MERGE_RESOLUTION|>--- conflicted
+++ resolved
@@ -188,18 +188,8 @@
   val xactHelper = DecoupledHelper(io.htnt.ready, io.pcie_in.valid)
 
   val loopIter = RegInit(0.U(32.W))
-<<<<<<< HEAD
-  // AJG: TODO: This 6 needs to be paremeterized to represent the amt of NicTokens in BigToken - 1
-  when (fire_xact(false.B, loopIter === 6.U)) {
-    loopIter := 0.U
-  } .elsewhen (fire_xact(false.B)) {
-    loopIter := loopIter + 1.U
-  } .otherwise {
-    loopIter := loopIter
-=======
   when (io.htnt.fire()) {
     loopIter := Mux(loopIter === 6.U, 0.U, loopIter + 1.U)
->>>>>>> 197972a2
   }
 
   io.htnt.bits.data_in.data := pcieBundled.data(loopIter)
@@ -207,14 +197,8 @@
   io.htnt.bits.data_in.last := pcieBundled.rvls(loopIter).data_last
   io.htnt.bits.data_in_valid := pcieBundled.rvls(loopIter).valid
   io.htnt.bits.data_out_ready := pcieBundled.rvls(loopIter).ready
-<<<<<<< HEAD
-  io.htnt.valid := fire_xact(io.htnt.ready)
-  // AJG: TODO: This 6 needs to be paremeterized to represent the amt of NicTokens in BigToken - 1
-  io.pcie_in.ready := fire_xact(io.pcie_in.valid, loopIter === 6.U)
-=======
   io.htnt.valid := xactHelper.fire(io.htnt.ready)
   io.pcie_in.ready := xactHelper.fire(io.pcie_in.valid, loopIter === 6.U)
->>>>>>> 197972a2
 }
 
 /**
