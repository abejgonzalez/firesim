--- conflicted
+++ resolved
@@ -18,11 +18,17 @@
 import junctions.{NastiIO, NastiKey}
 
 object TokenQueueConsts {
-  val TOKENS_PER_BIG_TOKEN = 7
-  val BIG_TOKEN_WIDTH = (TOKENS_PER_BIG_TOKEN + 1) * 64
-  val TOKEN_QUEUE_DEPTH = 6144
+  val BIGTOKEN_WIDTH_BITS = 512 
+  val TOKEN_QUEUE_DEPTH = 12288 //6144
 }
 import TokenQueueConsts._
+
+case class SimpleNICWidgetConfig(TOKEN_WIDTH_BITS: Int = 64){
+    val TOKENS_PER_BIGTOKEN = (BIGTOKEN_WIDTH_BITS / (TOKEN_WIDTH_BITS + 3))
+    val BIGTOKEN_PADDING = (BIGTOKEN_WIDTH_BITS - (TOKENS_PER_BIGTOKEN * (TOKEN_WIDTH_BITS + 3)))
+}
+
+case object NICWidgetKey extends Field[SimpleNICWidgetConfig]
 
 case object LoopbackNIC extends Field[Boolean]
 
@@ -31,18 +37,15 @@
      stuff. there are a variety of reasons to not fix it this way, but I just
      want to keep building this
   */
+  val config = p(NICWidgetKey)
+
   val io = IO(new Bundle {
-    val enq = Flipped(DecoupledIO(UInt(BIG_TOKEN_WIDTH.W)))
-    val deq = DecoupledIO(UInt(BIG_TOKEN_WIDTH.W))
+    val enq = Flipped(DecoupledIO(UInt(BIGTOKEN_WIDTH_BITS.W)))
+    val deq = DecoupledIO(UInt(BIGTOKEN_WIDTH_BITS.W))
   })
 
   val SPLITS = 1
-<<<<<<< HEAD
-  val INTERNAL_WIDTH = EXTERNAL_WIDTH / SPLITS
-  val DEPTH = 12288//6144
-=======
-  val INTERNAL_WIDTH = BIG_TOKEN_WIDTH / SPLITS
->>>>>>> 8d5b9183
+  val INTERNAL_WIDTH = BIGTOKEN_WIDTH_BITS / SPLITS
 
   val voq = VecInit(Seq.fill(SPLITS)(Module((
     new BRAMQueue(TOKEN_QUEUE_DEPTH)){ UInt(INTERNAL_WIDTH.W) } ).io))
@@ -87,145 +90,137 @@
   val valid = Bool()
 }
 
-class BIGToken(tokenSize: Int) extends Bundle {
-  val data = Vec((512 / (tokenSize + 3)), UInt(tokenSize.W))
-  val rvls = Vec((512 / (tokenSize + 3)), new ReadyValidLast())
-  val pad = UInt((512 - ((512 / (tokenSize + 3)) * (tokenSize + 3))).W)
-  override def cloneType: this.type = new BIGToken(tokenSize).asInstanceOf[this.type]
-}
-
-class HostToNICToken(tokenSize: Int) extends Bundle {
-  val data_in = new StreamChannel(tokenSize)
+class BIGToken(implicit p: Parameters) extends Bundle {
+  val data = Vec(p(NICWidgetKey).TOKENS_PER_BIGTOKEN, UInt(p(NICWidgetKey).TOKEN_WIDTH_BITS.W))
+  val rvls = Vec(p(NICWidgetKey).TOKENS_PER_BIGTOKEN, new ReadyValidLast())
+  val pad = UInt(p(NICWidgetKey).BIGTOKEN_PADDING.W)
+  override def cloneType: this.type = (new BIGToken).asInstanceOf[this.type]
+}
+
+class HostToNICToken(implicit p: Parameters) extends Bundle {
+  val data_in = new StreamChannel(p(NICWidgetKey).TOKEN_WIDTH_BITS)
   val data_in_valid = Bool()
   val data_out_ready = Bool()
-  override def cloneType: this.type = new HostToNICToken(tokenSize).asInstanceOf[this.type]
-}
-
-class NICToHostToken(tokenSize: Int) extends Bundle {
-  val data_out = new StreamChannel(tokenSize)
+  override def cloneType: this.type = (new HostToNICToken).asInstanceOf[this.type]
+}
+
+class NICToHostToken(implicit p: Parameters) extends Bundle {
+  val data_out = new StreamChannel(p(NICWidgetKey).TOKEN_WIDTH_BITS)
   val data_out_valid = Bool()
   val data_in_ready = Bool()
-  override def cloneType: this.type = new NICToHostToken(tokenSize).asInstanceOf[this.type]
-}
-
-class SimSimpleNIC(ifWidth: Int) extends Endpoint {
+  override def cloneType: this.type = (new NICToHostToken).asInstanceOf[this.type]
+}
+
+class SimSimpleNIC extends Endpoint {
   def matchType(data: Data) = data match {
     case channel: NICIOvonly =>
       DataMirror.directionOf(channel.out.valid) == Direction.Output
     case _ => false
   }
-  def widget(p: Parameters) = new SimpleNICWidget(ifWidth = ifWidth)(p)
+  def widget(p: Parameters) = new SimpleNICWidget()(p)
   override def widgetName = "SimpleNICWidget"
 }
 
-<<<<<<< HEAD
-class SimpleNICWidgetIO(ifWidth: Int)(implicit p: Parameters) extends EndpointWidgetIO()(p) {
-  val netConfig = new IceNetConfig(NET_IF_WIDTH_BITS = ifWidth)
+class SimpleNICWidgetIO(implicit val p: Parameters) extends EndpointWidgetIO()(p) {
+  val netConfig = new IceNetConfig(NET_IF_WIDTH_BITS = p(NICWidgetKey).TOKEN_WIDTH_BITS)
   val hPort = Flipped(HostPort(new NICIOvonly(netConfig)))
-  val dma = if (!p(LoopbackNIC)) {
-=======
-class SimpleNICWidgetIO(implicit val p: Parameters) extends EndpointWidgetIO()(p) {
-  val hPort = Flipped(HostPort(new NICIOvonly))
   override val dma = if (!p(LoopbackNIC)) {
->>>>>>> 8d5b9183
     Some(Flipped(new NastiIO()(
       p.alterPartial({ case NastiKey => p(DMANastiKey) }))))
   } else None
-  override val dmaSize = BigInt((BIG_TOKEN_WIDTH / 8) * TOKEN_QUEUE_DEPTH)
+  override val dmaSize = BigInt((BIGTOKEN_WIDTH_BITS / 8) * TOKEN_QUEUE_DEPTH)
 }
 
 /**
  * Take a BigToken, split it into individual tokens and return it one by one
- *
- * @input tokenSize size of the token to split the BigToken
  */
-class BigTokenToNICTokenAdapter(tokenSize: Int) extends Module {
+class BigTokenToNICTokenAdapter(implicit p: Parameters) extends Module {
+
+  val config = p(NICWidgetKey)
+
   val io = IO(new Bundle {
-    val htnt = DecoupledIO(new HostToNICToken(tokenSize))
-    val pcie_in = Flipped(DecoupledIO(UInt(512.W)))
+    val htnt = DecoupledIO(new HostToNICToken)
+    val pcie_in = Flipped(DecoupledIO(UInt(BIGTOKEN_WIDTH_BITS.W)))
   })
 
-  val pcieBundled = (new BIGToken(tokenSize)).fromBits(io.pcie_in.bits)
+  val pcieBundled = (new BIGToken).fromBits(io.pcie_in.bits)
 
   val xactHelper = DecoupledHelper(io.htnt.ready, io.pcie_in.valid)
-
-  val amtOfSmallTokens = 512 / (tokenSize + 3)
 
   val loopIter = RegInit(0.U(32.W))
   when (io.htnt.fire()) {
-    loopIter := Mux(loopIter === (amtOfSmallTokens - 1).U, 0.U, loopIter + 1.U)
+    loopIter := Mux(loopIter === (config.TOKENS_PER_BIGTOKEN - 1).U, 0.U, loopIter + 1.U)
   }
 
   io.htnt.bits.data_in.data := pcieBundled.data(loopIter)
-  io.htnt.bits.data_in.keep := ((BigInt(1) << (tokenSize/8)) - 1).U
+  io.htnt.bits.data_in.keep := ((BigInt(1) << (config.TOKEN_WIDTH_BITS/8)) - 1).U
   io.htnt.bits.data_in.last := pcieBundled.rvls(loopIter).data_last
   io.htnt.bits.data_in_valid := pcieBundled.rvls(loopIter).valid
   io.htnt.bits.data_out_ready := pcieBundled.rvls(loopIter).ready
   io.htnt.valid := xactHelper.fire(io.htnt.ready)
-  io.pcie_in.ready := xactHelper.fire(io.pcie_in.valid, loopIter === (amtOfSmallTokens - 1).U)
+  io.pcie_in.ready := xactHelper.fire(io.pcie_in.valid, loopIter === (config.TOKENS_PER_BIGTOKEN - 1).U)
 }
 
 /**
  * Take multiple NicTokens and convert them into a single BigToken to send over PCIe
- *
- * @input tokenSize size of the token to insert multiple into a BigToken
  */
-class NICTokenToBigTokenAdapter(tokenSize: Int) extends Module {
+class NICTokenToBigTokenAdapter(implicit p: Parameters) extends Module {
+
+  val config = p(NICWidgetKey)
+
   val io = IO(new Bundle {
-    val ntht = Flipped(DecoupledIO(new NICToHostToken(tokenSize)))
-    val pcie_out = DecoupledIO(UInt(512.W))
+    val ntht = Flipped(DecoupledIO(new NICToHostToken))
+    val pcie_out = DecoupledIO(UInt(BIGTOKEN_WIDTH_BITS.W))
   })
 
-  val amtOfSmallTokens = 512 / (tokenSize + 3)
-  // step one, buffer amtOfSmallTokens elems into registers. note that the last element is here 
+  // step one, buffer config.TOKENS_PER_BIGTOKEN elems into registers. note that the last element is here 
   // just for convenience. in reality, it is not used since we're bypassing to
   // remove a cycle of latency
-  val NTHT_BUF = Reg(Vec(amtOfSmallTokens, new NICToHostToken(tokenSize)))
+  val NTHT_BUF = Reg(Vec(config.TOKENS_PER_BIGTOKEN, new NICToHostToken))
   val specialCounter = RegInit(0.U(32.W))
 
   when (io.ntht.valid) {
     NTHT_BUF(specialCounter) := io.ntht.bits
   }
 
-  io.ntht.ready := (specialCounter === (amtOfSmallTokens-1).U && io.pcie_out.ready) || (specialCounter =/= (amtOfSmallTokens-1).U)
-  io.pcie_out.valid := specialCounter === (amtOfSmallTokens-1).U && io.ntht.valid
-  when ((specialCounter =/= (amtOfSmallTokens-1).U) && io.ntht.valid) {
+  io.ntht.ready := (specialCounter === (config.TOKENS_PER_BIGTOKEN-1).U && io.pcie_out.ready) || (specialCounter =/= (config.TOKENS_PER_BIGTOKEN-1).U)
+  io.pcie_out.valid := specialCounter === (config.TOKENS_PER_BIGTOKEN-1).U && io.ntht.valid
+  when ((specialCounter =/= (config.TOKENS_PER_BIGTOKEN-1).U) && io.ntht.valid) {
     specialCounter := specialCounter + 1.U
-  } .elsewhen ((specialCounter === (amtOfSmallTokens-1).U) && io.ntht.valid && io.pcie_out.ready) {
+  } .elsewhen ((specialCounter === (config.TOKENS_PER_BIGTOKEN-1).U) && io.ntht.valid && io.pcie_out.ready) {
     specialCounter := 0.U
   } .otherwise {
     specialCounter := specialCounter
   }
 
   // debug check to help check we're not losing tokens somewhere
-  val padding = (512 - ((512 / (tokenSize + 3)) * (tokenSize + 3)))
-  val token_trace_counter = RegInit(0.U(padding.W))
+  val token_trace_counter = RegInit(0.U(config.BIGTOKEN_PADDING.W))
   when (io.pcie_out.fire()) {
     token_trace_counter := token_trace_counter + 1.U
   } .otherwise {
     token_trace_counter := token_trace_counter
   }
 
-  val out = Wire(new BIGToken(tokenSize))
-  for (i <- 0 until (amtOfSmallTokens-1)) {
+  val out = Wire(new BIGToken)
+  for (i <- 0 until (config.TOKENS_PER_BIGTOKEN-1)) {
     out.data(i) := NTHT_BUF(i).data_out.data
     out.rvls(i).data_last := NTHT_BUF(i).data_out.last
     out.rvls(i).ready := NTHT_BUF(i).data_in_ready
     out.rvls(i).valid := NTHT_BUF(i).data_out_valid
   }
-  out.data((amtOfSmallTokens-1)) := io.ntht.bits.data_out.data
-  out.rvls((amtOfSmallTokens-1)).data_last := io.ntht.bits.data_out.last
-  out.rvls((amtOfSmallTokens-1)).ready := io.ntht.bits.data_in_ready
-  out.rvls((amtOfSmallTokens-1)).valid := io.ntht.bits.data_out_valid
+  out.data((config.TOKENS_PER_BIGTOKEN-1)) := io.ntht.bits.data_out.data
+  out.rvls((config.TOKENS_PER_BIGTOKEN-1)).data_last := io.ntht.bits.data_out.last
+  out.rvls((config.TOKENS_PER_BIGTOKEN-1)).ready := io.ntht.bits.data_in_ready
+  out.rvls((config.TOKENS_PER_BIGTOKEN-1)).valid := io.ntht.bits.data_out_valid
   out.pad := token_trace_counter
 
   io.pcie_out.bits := out.asUInt
 }
 
-class HostToNICTokenGenerator(nTokens: Int, tokenSize: Int)(implicit p: Parameters) extends Module {
+class HostToNICTokenGenerator(nTokens: Int)(implicit p: Parameters) extends Module {
   val io = IO(new Bundle {
-    val out = Decoupled(new HostToNICToken(tokenSize))
-    val in = Flipped(Decoupled(new NICToHostToken(tokenSize)))
+    val out = Decoupled(new HostToNICToken)
+    val in = Flipped(Decoupled(new NICToHostToken))
   })
 
   val s_init :: s_seed :: s_forward :: Nil = Enum(3)
@@ -243,16 +238,15 @@
   when (seedDone) { state := s_forward }
 }
 
-class SimpleNICWidget(ifWidth: Int)(implicit p: Parameters) extends EndpointWidget()(p) {
-  val io = IO(new SimpleNICWidgetIO(ifWidth))
-
-  val netConfig = new IceNetConfig(NET_IF_WIDTH_BITS = ifWidth)
-
-  val htnt_queue = Module(new Queue(new HostToNICToken(ifWidth), 30))
-  val ntht_queue = Module(new Queue(new NICToHostToken(ifWidth), 30))
-
-  val bigtokenToNIC = Module(new BigTokenToNICTokenAdapter(ifWidth))
-  val NICtokenToBig = Module(new NICTokenToBigTokenAdapter(ifWidth))
+class SimpleNICWidget(implicit p: Parameters) extends EndpointWidget()(p) {
+  val io = IO(new SimpleNICWidgetIO)
+
+
+  val htnt_queue = Module(new Queue(new HostToNICToken, 30))
+  val ntht_queue = Module(new Queue(new NICToHostToken, 30))
+
+  val bigtokenToNIC = Module(new BigTokenToNICTokenAdapter)
+  val NICtokenToBig = Module(new NICTokenToBigTokenAdapter)
 
   val incomingPCISdat = Module(new SplitSeqQueue)
   val outgoingPCISdat = Module(new SplitSeqQueue)
@@ -290,7 +284,7 @@
 //  ntht_queue.reset := reset //|| targetReset
 
   if (p(LoopbackNIC)) {
-    val tokenGen = Module(new HostToNICTokenGenerator(nTokens = 30, tokenSize = ifWidth))
+    val tokenGen = Module(new HostToNICTokenGenerator(nTokens = 30))
     htnt_queue.io.enq <> tokenGen.io.out
     tokenGen.io.in <> ntht_queue.io.deq
     NICtokenToBig.io.ntht.valid := false.B
@@ -326,6 +320,7 @@
     val macAddrRegUpper = Reg(UInt(32.W))
     val macAddrRegLower = Reg(UInt(32.W))
     val rlimitSettings = Reg(UInt(32.W))
+    val netConfig = new IceNetConfig(NET_IF_WIDTH_BITS = p(NICWidgetKey).TOKEN_WIDTH_BITS)
 
     target.rlimit := (new RateLimiterSettings(netConfig)).fromBits(rlimitSettings)
     target.macAddr := Cat(macAddrRegUpper, macAddrRegLower)
