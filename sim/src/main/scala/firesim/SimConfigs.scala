--- conflicted
+++ resolved
@@ -37,20 +37,16 @@
   case EndpointKey => up(EndpointKey) ++ EndpointMap(Seq(new SimBlockDev))
 })
 
-<<<<<<< HEAD
+class WithTracerVWidget extends Config((site, here, up) => {
+  case midas.EndpointKey => up(midas.EndpointKey) ++
+    midas.core.EndpointMap(Seq(new SimTracerV))
+})
+
 // Instantiates an AXI4 memory model that executes (1 / clockDivision) of the frequency
 // of the RTL transformed model (Rocket Chip)
 class WithDefaultMemModel(clockDivision: Int = 1) extends Config((site, here, up) => {
   case EndpointKey => up(EndpointKey) ++ EndpointMap(Seq(
     new SimAXI4MemIO(ReciprocalClockRatio(clockDivision))))
-=======
-class WithTracerVWidget extends Config((site, here, up) => {
-  case midas.EndpointKey => up(midas.EndpointKey) ++
-    midas.core.EndpointMap(Seq(new SimTracerV))
-})
-
-class WithDefaultMemModel extends Config((site, here, up) => {
->>>>>>> 3aa33f82
   case LlcKey => None
   // Only used if a DRAM model is requested
   case DramOrganizationKey => DramOrganizationParams(maxBanks = 8, maxRanks = 4, dramSize = BigInt(1) << 34)
@@ -173,7 +169,7 @@
   new WithSimpleNICWidget ++
   new WithBlockDevWidget ++
   new WithDefaultMemModel ++
-<<<<<<< HEAD
+  new WithTracerVWidget ++
   new BasePlatformConfig)
 
 class FireSimClockDivConfig extends Config(
@@ -183,10 +179,6 @@
   new WithBlockDevWidget ++
   new WithDefaultMemModel(clockDivision = 2) ++
   new BasePlatformConfig)
-=======
-  new WithTracerVWidget ++
-  new midas.F1Config)
->>>>>>> 3aa33f82
 
 class FireSimDDR3Config extends Config(
   new WithSerialWidget ++
