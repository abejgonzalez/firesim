--- conflicted
+++ resolved
@@ -12,12 +12,10 @@
 
 #include <sys/mman.h>
 
-// IMPORTANT! LINKLATENCY CONFIG HAS MOVED TO simplenic.h
-
 // DO NOT MODIFY PARAMS BELOW THIS LINE
 #define TOKENS_PER_BIGTOKEN 7
 
-#define SIMLATENCY_BT (LINKLATENCY/TOKENS_PER_BIGTOKEN)
+#define SIMLATENCY_BT (this->LINKLATENCY/TOKENS_PER_BIGTOKEN)
 
 #define BUFWIDTH (512/8)
 #define BUFBYTES (SIMLATENCY_BT*BUFWIDTH)
@@ -40,26 +38,16 @@
 
 #define niclog_printf(...) if (this->niclog) { fprintf(this->niclog, __VA_ARGS__); fflush(this->niclog); }
 
-simplenic_t::simplenic_t(
-<<<<<<< HEAD
-        simif_t *sim, char *slotid,
-        uint64_t mac_little_end, int netbw, int netburst, int linklatency,
-        char *niclogfile, bool loopback, char *shmemportname, SIMPLENICWIDGET_struct *mmio_addrs): endpoint_t(sim)
-{
-
-    this->mmio_addrs = mmio_addrs;
-
-    // store link latency:
-    LINKLATENCY = linklatency;
-=======
-        simif_t *sim, std::vector<std::string> &args): endpoint_t(sim)
+simplenic_t::simplenic_t(simif_t *sim, std::vector<std::string> &args,
+        SIMPLENICWIDGET_struct *mmio_addrs): endpoint_t(sim)
 {
 #ifdef SIMPLENICWIDGET_0
+    this->mmio_addrs = mmio_addrs;
+
     const char *niclogfile = NULL;
     const char *shmemportname = NULL;
     const char *slotid = NULL;
     int netbw = MAX_BANDWIDTH, netburst = 8;
->>>>>>> 56e5ddef
 
     this->loopback = false;
     this->niclog = NULL;
@@ -106,7 +94,7 @@
         }
         if (arg.find("+linklatency=") == 0) {
             char *str = const_cast<char*>(arg.c_str()) + 13;
-            LINKLATENCY = atoi(str);
+            this->LINKLATENCY = atoi(str);
         }
         if (arg.find("+shmemportname=") == 0) {
             shmemportname = const_cast<char*>(arg.c_str()) + 15;
@@ -114,21 +102,15 @@
     }
 
     assert(slotid != NULL);
-    assert(LINKLATENCY > 0);
+    assert(this->LINKLATENCY > 0);
     assert(netbw <= MAX_BANDWIDTH);
     assert(netburst < 256);
     simplify_frac(netbw, MAX_BANDWIDTH, &rlimit_inc, &rlimit_period);
     rlimit_size = netburst;
 
-<<<<<<< HEAD
-    printf("NIC using link latency: %d cycles\n", linklatency);
-    printf("NIC using netbw: %d\n", netbw);
-    printf("NIC using netburst: %d\n", netburst);
-=======
-    printf("using link latency: %d cycles\n", LINKLATENCY);
+    printf("using link latency: %d cycles\n", this->LINKLATENCY);
     printf("using netbw: %d\n", netbw);
     printf("using netburst: %d\n", netburst);
->>>>>>> 56e5ddef
 
     if (niclogfile) {
         this->niclog = fopen(niclogfile, "w");
