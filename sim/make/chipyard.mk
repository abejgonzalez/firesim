# See LICENSE for license details.

ifdef FIRESIM_STANDALONE

base_dir := $(firesim_base_dir)
chipyard_dir := $(abspath ..)/target-design/chipyard
rocketchip_dir := $(chipyard_dir)/generators/rocket-chip

# Scala invocation options
JVM_MEMORY ?= 16G
SCALA_VERSION ?= 2.13.10
# Disable the SBT supershell as interacts poorly with scalatest output and breaks
# the runtime config generator.
export JAVA_TOOL_OPTIONS ?= -Xmx$(JVM_MEMORY) -Xss8M -Dsbt.supershell=false -Djava.io.tmpdir=$(base_dir)/.java_tmp
export SBT_OPTS ?= -Dsbt.ivy.home=$(base_dir)/.ivy2 -Dsbt.global.base=$(base_dir)/.sbt -Dsbt.boot.directory=$(base_dir)/.sbt/boot/

sbt_sources = $(shell find -L $(base_dir) -name target -prune -o -iname "*.sbt" -print 2> /dev/null)
SCALA_BUILDTOOL_DEPS ?= $(sbt_sources)

<<<<<<< HEAD
SBT_THIN_CLIENT_TIMESTAMP = $(base_dir)/project/target/active.json

ifdef ENABLE_SBT_THIN_CLIENT
override SCALA_BUILDTOOL_DEPS += $(SBT_THIN_CLIENT_TIMESTAMP)
# enabling speeds up sbt loading
SBT_CLIENT_FLAG = --client
endif

# Use java -jar approach by default so that SBT thin-client sees the JAVA flags
# Workaround for behavior reported here: https://github.com/sbt/sbt/issues/6468
SBT_BIN ?= java -jar $(rocketchip_dir)/sbt-launch.jar $(SBT_OPTS)
SBT = $(SBT_BIN) $(SBT_CLIENT_FLAG)
=======
SBT ?= java -jar $(rocketchip_dir)/sbt-launch.jar $(SBT_OPTS)
>>>>>>> 2f13158e

# (1) - classpath of the fat jar
# (2) - main class
# (3) - main class arguments
define run_scala_main
	cd $(base_dir) && java -cp $(1) $(2) $(3)
endef

# (1) - sbt project to assemble
# (2) - classpath file(s) to create
define run_sbt_assembly
	cd $(base_dir) && $(SBT) ";project $(1); set assembly / assemblyOutputPath := file(\"$(2)\"); assembly"
endef

else # FIRESIM_STANDALONE

# Chipyard make variables
base_dir := $(abspath ../../..)
sim_dir := $(firesim_base_dir)
chipyard_dir := $(base_dir)
include $(base_dir)/variables.mk
include $(base_dir)/common.mk

endif

ifdef FIRESIM_STANDALONE
	FIRESIM_SBT_PROJECT := firesim
else
	FIRESIM_SBT_PROJECT := {file:${firesim_base_dir}/}firesim
endif<|MERGE_RESOLUTION|>--- conflicted
+++ resolved
@@ -17,22 +17,7 @@
 sbt_sources = $(shell find -L $(base_dir) -name target -prune -o -iname "*.sbt" -print 2> /dev/null)
 SCALA_BUILDTOOL_DEPS ?= $(sbt_sources)
 
-<<<<<<< HEAD
-SBT_THIN_CLIENT_TIMESTAMP = $(base_dir)/project/target/active.json
-
-ifdef ENABLE_SBT_THIN_CLIENT
-override SCALA_BUILDTOOL_DEPS += $(SBT_THIN_CLIENT_TIMESTAMP)
-# enabling speeds up sbt loading
-SBT_CLIENT_FLAG = --client
-endif
-
-# Use java -jar approach by default so that SBT thin-client sees the JAVA flags
-# Workaround for behavior reported here: https://github.com/sbt/sbt/issues/6468
-SBT_BIN ?= java -jar $(rocketchip_dir)/sbt-launch.jar $(SBT_OPTS)
-SBT = $(SBT_BIN) $(SBT_CLIENT_FLAG)
-=======
 SBT ?= java -jar $(rocketchip_dir)/sbt-launch.jar $(SBT_OPTS)
->>>>>>> 2f13158e
 
 # (1) - classpath of the fat jar
 # (2) - main class
