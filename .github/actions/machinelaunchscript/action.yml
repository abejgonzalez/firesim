name: machinelaunchscript
description: "Run FireSim's machine-launch-script.sh. Used only for GH-hosted CI containers"

runs:
  using: "composite"
  steps:
    - run: |
<<<<<<< HEAD
        sudo yum -y remove git git224 git224-core ius-release.noarch # remove any older git versions and collateral first
        # The EC2 developer AMI provides libmpc and the prebuilt toolchain
        # links against it.  Install it here so we can build-setup.sh --fast
        # instead of building a toolchain from scratch.
        sudo yum install -y libmpc
=======
        git config --global --add safe.directory $(pwd)
        sudo yum -y remove git git236 git236-core ius-release.noarch # remove any older git versions and collateral first
>>>>>>> 7b5416f2
        cd scripts/ && /usr/bin/bash machine-launch-script.sh
        source /etc/profile.d/conda.sh
        # Mark the github workspace as a safe directory so we can run arbitrary
        # git commands during build-setup.sh.
        # See https://github.blog/2022-04-12-git-security-vulnerability-announced/
        # and https://github.com/actions/checkout/issues/760 for the workaround
        git config --global --add safe.directory "$GITHUB_WORKSPACE"
      shell: bash<|MERGE_RESOLUTION|>--- conflicted
+++ resolved
@@ -5,21 +5,16 @@
   using: "composite"
   steps:
     - run: |
-<<<<<<< HEAD
+        # Mark the github workspace as a safe directory so we can run arbitrary
+        # git commands during build-setup.sh.
+        # See https://github.blog/2022-04-12-git-security-vulnerability-announced/
+        # and https://github.com/actions/checkout/issues/760 for the workaround
+        git config --global --add safe.directory $(pwd)
         sudo yum -y remove git git224 git224-core ius-release.noarch # remove any older git versions and collateral first
         # The EC2 developer AMI provides libmpc and the prebuilt toolchain
         # links against it.  Install it here so we can build-setup.sh --fast
         # instead of building a toolchain from scratch.
         sudo yum install -y libmpc
-=======
-        git config --global --add safe.directory $(pwd)
-        sudo yum -y remove git git236 git236-core ius-release.noarch # remove any older git versions and collateral first
->>>>>>> 7b5416f2
         cd scripts/ && /usr/bin/bash machine-launch-script.sh
         source /etc/profile.d/conda.sh
-        # Mark the github workspace as a safe directory so we can run arbitrary
-        # git commands during build-setup.sh.
-        # See https://github.blog/2022-04-12-git-security-vulnerability-announced/
-        # and https://github.com/actions/checkout/issues/760 for the workaround
-        git config --global --add safe.directory "$GITHUB_WORKSPACE"
       shell: bash