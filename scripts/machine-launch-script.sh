--- conflicted
+++ resolved
@@ -52,13 +52,8 @@
 sudo pip2 install --upgrade --ignore-installed pyparsing
 sudo pip2 install matplotlib==2.2.2
 sudo pip2 install pandas==0.22.0
-<<<<<<< HEAD
-# this is explicitly installed to downgrade it to a version without deprec warnings
-sudo pip2 install cryptography==2.2.2
 # new awscli on 1.6.0 AMI is broken with our versions of boto3
 sudo pip2 install awscli==1.15.76
-=======
->>>>>>> abb0f01d
 
 sudo activate-global-python-argcomplete
 
