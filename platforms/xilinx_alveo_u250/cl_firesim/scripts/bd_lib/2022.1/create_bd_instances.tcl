proc create_axi_clock_converter { name } {
   return [ create_bd_cell -type ip -vlnv xilinx.com:ip:axi_clock_converter:2.1 $name ]
}
set axi_clock_converter_0 [ create_axi_clock_converter axi_clock_converter_0 ]
set axi_clock_converter_1 [ create_axi_clock_converter axi_clock_converter_1 ]

proc create_axi_dwidth_converter { name } {
   set axi_dwidth_props [list \
      CONFIG.MI_DATA_WIDTH.VALUE_SRC USER \
      CONFIG.ACLK_ASYNC {1} \
      CONFIG.FIFO_MODE {2} \
      CONFIG.MI_DATA_WIDTH {512} \
      CONFIG.SI_DATA_WIDTH {64} \
      CONFIG.SI_ID_WIDTH {16} \
   ]
   set i [ create_bd_cell -type ip -vlnv xilinx.com:ip:axi_dwidth_converter:2.1 $name ]
   set_property -dict $axi_dwidth_props $i
   return $i
}
set axi_dwidth_converter_0 [ create_axi_dwidth_converter axi_dwidth_converter_0 ]
<<<<<<< HEAD
#set axi_dwidth_converter_1 [ create_axi_dwidth_converter axi_dwidth_converter_1 ]
#set axi_dwidth_converter_2 [ create_axi_dwidth_converter axi_dwidth_converter_2 ]
#set axi_dwidth_converter_3 [ create_axi_dwidth_converter axi_dwidth_converter_3 ]
=======
>>>>>>> 9aa742db

proc create_axi_tieoff_master { name } {
   set block_name axi_tieoff_master
   set block_cell_name $name
   if { [catch {set i [create_bd_cell -type module -reference $block_name $block_cell_name] } errmsg] } {
      catch {common::send_gid_msg -ssname BD::TCL -id 2095 -severity "ERROR" "Unable to add referenced block <$block_name>. Please add the files for ${block_name}'s definition into the project."}
      exit 1
   } elseif { $i eq "" } {
      catch {common::send_gid_msg -ssname BD::TCL -id 2096 -severity "ERROR" "Unable to referenced block <$block_name>. Please add the files for ${block_name}'s definition into the project."}
      exit 1
   }
   return $i
}
set axi_tieoff_master_0 [ create_axi_tieoff_master axi_tieoff_master_0 ]
<<<<<<< HEAD
#set axi_tieoff_master_1 [ create_axi_tieoff_master axi_tieoff_master_1 ]
#set axi_tieoff_master_2 [ create_axi_tieoff_master axi_tieoff_master_2 ]
#set axi_tieoff_master_3 [ create_axi_tieoff_master axi_tieoff_master_3 ]
=======
>>>>>>> 9aa742db

set clk_wiz_0 [ create_bd_cell -type ip -vlnv xilinx.com:ip:clk_wiz:6.0 clk_wiz_0 ]
set_property -dict [list \
   CONFIG.CLKOUT1_REQUESTED_OUT_FREQ $firesim_freq_mhz \
   CONFIG.USE_LOCKED {false} \
] $clk_wiz_0

proc create_ddr { name clk_intf ddr_intf } {
   set i [ create_bd_cell -type ip -vlnv xilinx.com:ip:ddr4:2.2 $name ]
   set_property -dict [list \
      CONFIG.C0_CLOCK_BOARD_INTERFACE $clk_intf \
      CONFIG.C0_DDR4_BOARD_INTERFACE $ddr_intf \
      CONFIG.ADDN_UI_CLKOUT1_FREQ_HZ {100} \
      CONFIG.C0.DDR4_AUTO_AP_COL_A3 {true} \
      CONFIG.C0.DDR4_AxiAddressWidth {34} \
      CONFIG.C0.DDR4_EN_PARITY {true} \
      CONFIG.C0.DDR4_MCS_ECC {false} \
      CONFIG.C0.DDR4_Mem_Add_Map {ROW_COLUMN_BANK_INTLV} \
      CONFIG.Debug_Signal {Disable} \
      CONFIG.RESET_BOARD_INTERFACE {resetn} \
   ] $i
   return $i
}
set ddr4_0 [ create_ddr ddr4_0 default_300mhz_clk0 ddr4_sdram_c0 ]
<<<<<<< HEAD
#set ddr4_1 [ create_ddr ddr4_1 default_300mhz_clk1 ddr4_sdram_c1 ]
#set ddr4_2 [ create_ddr ddr4_2 default_300mhz_clk2 ddr4_sdram_c2 ]
#set ddr4_3 [ create_ddr ddr4_3 default_300mhz_clk3 ddr4_sdram_c3 ]
=======
>>>>>>> 9aa742db

set proc_sys_reset_0 [ create_bd_cell -type ip -vlnv xilinx.com:ip:proc_sys_reset:5.0 proc_sys_reset_0 ]

proc create_proc_sys_reset_ddr { name } {
   return [ create_bd_cell -type ip -vlnv xilinx.com:ip:proc_sys_reset:5.0 $name ]
}
set proc_sys_reset_ddr_0 [ create_proc_sys_reset_ddr proc_sys_reset_ddr_0 ]
<<<<<<< HEAD
#set proc_sys_reset_ddr_1 [ create_proc_sys_reset_ddr proc_sys_reset_ddr_1 ]
#set proc_sys_reset_ddr_2 [ create_proc_sys_reset_ddr proc_sys_reset_ddr_2 ]
#set proc_sys_reset_ddr_3 [ create_proc_sys_reset_ddr proc_sys_reset_ddr_3 ]
=======
>>>>>>> 9aa742db

set resetn_inv_0 [ create_bd_cell -type ip -vlnv xilinx.com:ip:util_vector_logic:2.0 resetn_inv_0 ]
set_property -dict [list \
   CONFIG.C_OPERATION {not} \
   CONFIG.C_SIZE {1} \
] $resetn_inv_0

set util_ds_buf [ create_bd_cell -type ip -vlnv xilinx.com:ip:util_ds_buf:2.2 util_ds_buf ]
set_property -dict [list \
   CONFIG.C_BUF_TYPE {IBUFDSGTE} \
   CONFIG.DIFF_CLK_IN_BOARD_INTERFACE {pcie_refclk} \
   CONFIG.USE_BOARD_FLOW {true} \
] $util_ds_buf

set xdma_0 [ create_bd_cell -type ip -vlnv xilinx.com:ip:xdma:4.1 xdma_0 ]
set_property -dict [list \
   CONFIG.PCIE_BOARD_INTERFACE {pci_express_x16} \
   CONFIG.SYS_RST_N_BOARD_INTERFACE {pcie_perstn} \
   CONFIG.axilite_master_en {true} \
   CONFIG.axilite_master_size {32} \
   CONFIG.xdma_axi_intf_mm {AXI_Memory_Mapped} \
   CONFIG.xdma_rnum_chnl {4} \
   CONFIG.xdma_wnum_chnl {4} \
   CONFIG.pciebar2axibar_axist_bypass {0x0000000000000000} \
   CONFIG.pf0_msix_cap_pba_bir {BAR_1} \
   CONFIG.pf0_msix_cap_table_bir {BAR_1} \
   CONFIG.xdma_axi_intf_mm {AXI_Memory_Mapped} \
] $xdma_0

set xlconstant_0 [ create_bd_cell -type ip -vlnv xilinx.com:ip:xlconstant:1.1 xlconstant_0 ]
set_property -dict [ list \
   CONFIG.CONST_VAL {0} \
] $xlconstant_0

proc create_generic_aurora_64b66b { name } {
   set i [ create_bd_cell -type ip -vlnv xilinx.com:ip:aurora_64b66b:12.0 $name ]
   set_property -dict [ list \
      CONFIG.C_AURORA_LANES {4} \
      CONFIG.C_GT_LOC_2 {2} \
      CONFIG.C_GT_LOC_3 {3} \
      CONFIG.C_GT_LOC_4 {4} \
      CONFIG.C_LINE_RATE {15} \
      CONFIG.SupportLevel {1} \
      CONFIG.drp_mode {Disabled} \
      CONFIG.interface_mode {Streaming} \
   ] $i
   return $i
}
# X1YN where N=4,5,6,7,10,11 (channel enable is N*4 to N*4+3)
set aurora_64b66b_0 [ create_generic_aurora_64b66b aurora_64b66b_0 ]
set_property -dict [ list \
   CONFIG.CHANNEL_ENABLE {X1Y44 X1Y45 X1Y46 X1Y47} \
   CONFIG.C_REFCLK_SOURCE {MGTREFCLK0_of_Quad_X1Y11} \
   CONFIG.C_START_LANE {X1Y44} \
   CONFIG.C_START_QUAD {Quad_X1Y11} \
] $aurora_64b66b_0
set aurora_64b66b_1 [ create_generic_aurora_64b66b aurora_64b66b_1 ]
set_property -dict [ list \
   CONFIG.CHANNEL_ENABLE {X1Y40 X1Y41 X1Y42 X1Y43} \
   CONFIG.C_REFCLK_SOURCE {MGTREFCLK0_of_Quad_X1Y10} \
   CONFIG.C_START_LANE {X1Y40} \
   CONFIG.C_START_QUAD {Quad_X1Y10} \
] $aurora_64b66b_1

proc create_aurora_driver { name } {
   set block_name aurora_64b66b_0_driver
   set block_cell_name $name
   if { [catch {set i [create_bd_cell -type module -reference $block_name $block_cell_name] } errmsg] } {
      catch {common::send_gid_msg -ssname BD::TCL -id 2095 -severity "ERROR" "Unable to add referenced block <$block_name>. Please add the files for ${block_name}'s definition into the project."}
      exit 1
   } elseif { $i eq "" } {
      catch {common::send_gid_msg -ssname BD::TCL -id 2096 -severity "ERROR" "Unable to referenced block <$block_name>. Please add the files for ${block_name}'s definition into the project."}
      exit 1
   }
   set_property -dict [ list \
      CONFIG.POLARITY {ACTIVE_HIGH} \
   ] [get_bd_pins /$name/reset_pb]
   return $i
}
set aurora_64b66b_0_driver [ create_aurora_driver aurora_64b66b_0_driver ]
set aurora_64b66b_1_driver [ create_aurora_driver aurora_64b66b_1_driver ]

proc create_aurora_gt_wrapper { name } {
   set block_name aurora_gt_wrapper
   set block_cell_name $name
   if { [catch {set i [create_bd_cell -type module -reference $block_name $block_cell_name] } errmsg] } {
      catch {common::send_gid_msg -ssname BD::TCL -id 2095 -severity "ERROR" "Unable to add referenced block <$block_name>. Please add the files for ${block_name}'s definition into the project."}
      exit 1
   } elseif { $i eq "" } {
      catch {common::send_gid_msg -ssname BD::TCL -id 2096 -severity "ERROR" "Unable to referenced block <$block_name>. Please add the files for ${block_name}'s definition into the project."}
      exit 1
   }
   return $i
}
set aurora_gt_wrapper_0 [ create_aurora_gt_wrapper aurora_gt_wrapper_0 ]
set aurora_gt_wrapper_1 [ create_aurora_gt_wrapper aurora_gt_wrapper_1 ]

proc create_axis_clock_converter { name } {
   set i [ create_bd_cell -type ip -vlnv xilinx.com:ip:axis_clock_converter:1.1 $name ]
   set_property -dict [ list \
      CONFIG.SYNCHRONIZATION_STAGES {3} \
      CONFIG.TDATA_NUM_BYTES {32} \
   ] $i
   return $i
}
set axis_clock_converter_0 [ create_axis_clock_converter axis_clock_converter_0 ]
set axis_clock_converter_1 [ create_axis_clock_converter axis_clock_converter_1 ]
set axis_clock_converter_2 [ create_axis_clock_converter axis_clock_converter_2 ]
set axis_clock_converter_3 [ create_axis_clock_converter axis_clock_converter_3 ]

proc create_axis_data_fifo { name } {
   set i [ create_bd_cell -type ip -vlnv xilinx.com:ip:axis_data_fifo:2.0 $name ]
   set_property -dict [ list \
      CONFIG.FIFO_DEPTH {2048} \
      CONFIG.TDATA_NUM_BYTES {32} \
   ] $i
   return $i
}
set axis_data_fifo_0 [ create_axis_data_fifo axis_data_fifo_0 ]
set axis_data_fifo_1 [ create_axis_data_fifo axis_data_fifo_1 ]
set axis_data_fifo_2 [ create_axis_data_fifo axis_data_fifo_2 ]
set axis_data_fifo_3 [ create_axis_data_fifo axis_data_fifo_3 ]

proc create_aurora_clk_wiz { name } {
   set i [ create_bd_cell -type ip -vlnv xilinx.com:ip:clk_wiz:6.0 $name ]
   set_property -dict [ list \
      CONFIG.CLKIN1_JITTER_PS {33.330000000000005} \
      CONFIG.CLKOUT1_JITTER {101.475} \
      CONFIG.CLKOUT1_PHASE_ERROR {77.836} \
      CONFIG.CLKOUT1_REQUESTED_OUT_FREQ {100} \
      CONFIG.MMCM_CLKFBOUT_MULT_F {4.000} \
      CONFIG.MMCM_CLKIN1_PERIOD {3.333} \
      CONFIG.MMCM_CLKIN2_PERIOD {10.0} \
      CONFIG.MMCM_CLKOUT0_DIVIDE_F {12.000} \
      CONFIG.MMCM_DIVCLK_DIVIDE {1} \
      CONFIG.PRIM_IN_FREQ {300.000} \
      CONFIG.PRIM_SOURCE {Differential_clock_capable_pin} \
   ] $i
   return $i
}
set clk_wiz_aurora_0 [ create_aurora_clk_wiz clk_wiz_aurora_0 ]
set clk_wiz_aurora_1 [ create_aurora_clk_wiz clk_wiz_aurora_1 ]

proc create_util_vector_logic { name } {
   set i [ create_bd_cell -type ip -vlnv xilinx.com:ip:util_vector_logic:2.0 $name ]
   set_property -dict [ list \
      CONFIG.C_OPERATION {not} \
      CONFIG.C_SIZE {1} \
      CONFIG.LOGO_FILE {data/sym_notgate.png} \
   ] $i
   return $i
}
set util_vector_logic_0 [ create_util_vector_logic util_vector_logic_0 ]
set util_vector_logic_1 [ create_util_vector_logic util_vector_logic_1 ]<|MERGE_RESOLUTION|>--- conflicted
+++ resolved
@@ -18,12 +18,6 @@
    return $i
 }
 set axi_dwidth_converter_0 [ create_axi_dwidth_converter axi_dwidth_converter_0 ]
-<<<<<<< HEAD
-#set axi_dwidth_converter_1 [ create_axi_dwidth_converter axi_dwidth_converter_1 ]
-#set axi_dwidth_converter_2 [ create_axi_dwidth_converter axi_dwidth_converter_2 ]
-#set axi_dwidth_converter_3 [ create_axi_dwidth_converter axi_dwidth_converter_3 ]
-=======
->>>>>>> 9aa742db
 
 proc create_axi_tieoff_master { name } {
    set block_name axi_tieoff_master
@@ -38,12 +32,6 @@
    return $i
 }
 set axi_tieoff_master_0 [ create_axi_tieoff_master axi_tieoff_master_0 ]
-<<<<<<< HEAD
-#set axi_tieoff_master_1 [ create_axi_tieoff_master axi_tieoff_master_1 ]
-#set axi_tieoff_master_2 [ create_axi_tieoff_master axi_tieoff_master_2 ]
-#set axi_tieoff_master_3 [ create_axi_tieoff_master axi_tieoff_master_3 ]
-=======
->>>>>>> 9aa742db
 
 set clk_wiz_0 [ create_bd_cell -type ip -vlnv xilinx.com:ip:clk_wiz:6.0 clk_wiz_0 ]
 set_property -dict [list \
@@ -68,12 +56,6 @@
    return $i
 }
 set ddr4_0 [ create_ddr ddr4_0 default_300mhz_clk0 ddr4_sdram_c0 ]
-<<<<<<< HEAD
-#set ddr4_1 [ create_ddr ddr4_1 default_300mhz_clk1 ddr4_sdram_c1 ]
-#set ddr4_2 [ create_ddr ddr4_2 default_300mhz_clk2 ddr4_sdram_c2 ]
-#set ddr4_3 [ create_ddr ddr4_3 default_300mhz_clk3 ddr4_sdram_c3 ]
-=======
->>>>>>> 9aa742db
 
 set proc_sys_reset_0 [ create_bd_cell -type ip -vlnv xilinx.com:ip:proc_sys_reset:5.0 proc_sys_reset_0 ]
 
@@ -81,12 +63,6 @@
    return [ create_bd_cell -type ip -vlnv xilinx.com:ip:proc_sys_reset:5.0 $name ]
 }
 set proc_sys_reset_ddr_0 [ create_proc_sys_reset_ddr proc_sys_reset_ddr_0 ]
-<<<<<<< HEAD
-#set proc_sys_reset_ddr_1 [ create_proc_sys_reset_ddr proc_sys_reset_ddr_1 ]
-#set proc_sys_reset_ddr_2 [ create_proc_sys_reset_ddr proc_sys_reset_ddr_2 ]
-#set proc_sys_reset_ddr_3 [ create_proc_sys_reset_ddr proc_sys_reset_ddr_3 ]
-=======
->>>>>>> 9aa742db
 
 set resetn_inv_0 [ create_bd_cell -type ip -vlnv xilinx.com:ip:util_vector_logic:2.0 resetn_inv_0 ]
 set_property -dict [list \
